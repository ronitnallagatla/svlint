
# Introduction

## About This Document

This document is generated from the Markdown files in `md/*.md`, the rules'
source code (`svlint/src/rules/*.rs`), and their testcases
(`testcases/(fail|pass)/*.sv`) using the `mdgen` utility.

## Purpose of Lint Checks

The authors of any works must consider their audience, particularly in how
different sections of the audience will interpret the works.
For example, an author of childrens books has two main sections of audience
(children, and their adult parents) so they might aim to please both sections
at once; Children with simple storylines and colorful pictures; Parents with
cultural references and subtle innuendo.
Authors writing in SystemVerilog also have two main sections of audience which
they should aim to please: 1) other silicon engineers, 2) mechanical tools.
Although the differences between human and mechanical readers are significant,
both must be satisfied for the text to be nice/enjoyable to work with.
While a simulation tool doesn't care about whitespace, indentation, or
thoughtful comments, your human colleagues will dread working with messy code
(rewiewing, modifying, building upon outputs, etc.), which ultimately wastes
their time, money, and sanity.
Human readers will usually be polite about sub-par work, but tools are much more
direct, simply spitting back at you with warning messages and an outright
refusal to work if you dare to mis-spell a variable name.

There are two main classes of rule for helping human readers:
1. Rules which codify naming conventions.
2. Rules which codify style/formatting conventions.

Naming conventions help a human reader to take in large amounts of detailed
information (e.g. from netlists, timing reports) by allowing the reader to
predict the function of a signal from its name, and predict part of a signal's
name from its function.
For example, a common convention is: "All signals inferring the output of a
flip-flop must be suffixed with `_q`."
If an engineer reads a synthesized netlist and sees a flip-flop cell named
without the `_q` suffix, there may be a coding error, so further checks
with the author are required.
On the frontend, a reader can quickly scan a SystemVerilog file to check that
signals have the `_q` suffix if (and only if) they are driven in `always_ff`
processes.
Other naming conventions are useful for helping readers follow the direction of
signals through ports, find files quickly in a large filesystem, find
appropriate files from hierarchical paths in a netlist, and more.

Style conventions also help a human reader to quickly and efficiently
comprehend large bodies of code.
Indeed, that is exactly what a reader wants to do when they're working with
code written by other people, often complete strangers.
The reader simply wishes to open the file, extract the necessary information,
close the file, and get on with their life.
Unlike mechanical tools, people process code visually (by translating their
view of the screen into a mental model) and any noise which obscures the useful
information will require extra mental effort to process.
When code is written with consistent and regular whitespace, the important
details like operators and identifiers are easily extracted.
In contrast, when little attention is paid to indentation or spaces around
keywords, operators, or identifers, the readers must waste their energy
performing a mental noise reduction.
Two notable style conventions help with a change-review process, i.e. comparing
multiple versions of a file, rather than reading one version:
- Line length limited to a fixed number of characters, usually 80.
  - Excessively long lines may indicate problems with a program's logic.
  - Excessively long lines prevent viewing differences side-by-side.
  - Side-by-side reading is awkward when sideways scrolling is involved.
  - Code which is printed on paper cannot be scrolled sideways, and soft-wrap
    alternatives interrupt indentation.
- Trailing whitespace is forbidden.
  - Changes to trailing whitespace are not usually visible to human readers,
    but are found by version control tools.
  - Editors are often configured to remove trailing whitespace, resulting in
    unnecessary differences.
  - Git, a popular version control tool will (by default) warn against trailing
    whitespace with prominent markers specifically because of the unnecessary
    noise introduced to a repository's history.

Just as individual human readers have their own preferences (in language,
style, naming conventions, etc.), each tool has its own quirks and ways of
interpreting things, particularly when the language specification is not fully
explicit.
The most prominent example of tools' differences in interpretation of
SystemVerilog is between tools for simulation and tools for synthesis.
The SystemVerilog language is specifed in IEEE1800-2017, also known as the
Language Reference Manual (LRM).
The LRM is clear that the specification is written in terms of simulation, but
that some of its constructs may be synthesized into physical hardware.
This distinction is the basis for a class of functional rules which aim to
minimize the risk of introducing a mismatch between simulation and synthesis.
Another class of functional rules is those which check for datatypes and
constructs that avoid compiler checks for legacy compatibility.

## How It Works

This tool (svlint) works in a series of well-defined steps:
1. On startup, search for a configuration file or use a default configuration.
2. Examine the configuration to determine which rules should be enabled and
  load them into memory.
3. Parse a whole file for preprocessor constructs like `` `ifdef `` and
  `` `include ``.
4. Apply the preprocessor semantics to produce a source descrition text.
5. Parse the source description into a syntax tree.
  The grammatical structure of a syntax tree is described in IEEE1800-2017
  Annex A using Backus-Naur Form.
6. Iterate over each node of the syntax tree in order.
7. For each node, apply each rule independently.
8. If a rule detects an undesirable quality in the syntax tree, then return a
  failure, otherwise return a pass.

## Rule Documentation

Each rule is documented with 5 pieces of information:
- Hint: A brief instruction on how to modify failing SystemVerilog.
  Also displayed in supported editors using [svls](https://github.com/dalance/svls).
- Reason: A one sentence explanation of the rule's purpose.
  Also displayed in supported editors using [svls](https://github.com/dalance/svls).
- Pass Example: A valid piece of SystemVerilog which is known to pass the rule.
  Ideally, this will show an example of best-practice.
- Fail Example: A valid piece of SystemVerilog which is known to fail the rule.
  In some cases the code shows multiple commented examples.
- Explanation: A full explanation of the rule's purpose with references to any
  other relevant information sources.

In each rule's explanation there is a "see also" list of other rules, each with
a short reason why it should be seen.
- "suggested companion" - Suggestions are given for rules which do not check
  semantics, i.e suggestions are for style and naming conventions only.
- "potential companion" - These are noted where the named rule is given
  primarily out of completeness, but their use may cause other issues.
  For example, **style_keyword_datatype** exists to ensure all SystemVerilog
  keywords are captured in the `style_keyword_*` set, but its use is not
  suggested because it is visually appealing (and common practice) to align
  the identifiers in adjacent declarations.
- "useful companion" - Enabling the named rule provides an additional set of
  properties which are useful for reasoning about the function and semantics of
  code which passes.
  For example, the conjunction of **localparam_type_twostate** and
  **localparam_explicit_type** allows for stronger confidence that the author
  has properly considered the type of each constant.
- "alternative" - The named rule *should* not be used in conjunction, i.e.
  enabling both rules is, at best, a waste compute power.
- "mutually exclusive alternative" - The named rule *can* not be used in
  conjunction, i.e. enabling both rules is nonsensical because a failure on one
  implies a pass on the other rule.


# Functional Rules


---
## `action_block_with_side_effect`

### Hint

Do not specify side effects within `assert` or `wait_order` action blocks.

### Reason

Side effects may cause undefined event ordering.

### Pass Example

```SystemVerilog
module M;
  always @(posedge clk)
    assert (A)
      else $error("A should be high.");

  // Simulator must report line number, label, and time on each violation.
  asrt_b1: assert property (@(posedge clk) B1)
    else $error("B1 should be high.");
  asrt_b2: assert property (@(posedge clk) B2)
    else $error("B2 should be high.");
endmodule
```

### Fail Example

```SystemVerilog
module M;
  always @(posedge clk)
    assert (A) // These are legal, but potentially confusing.
    else begin
      $display("A should be high."); // Write to STDOUT.

      // Update global variable.
      errorId = 5; // What value if multiple immediate assertions fail?
      errorCount++; // Hopefully simulator blocks between processes.
    end

  // In what order do these action blocks occur?
  asrt_b1: assert property (@(posedge clk) B1)
    else begin
      $display("B1 should be high.");
      errorId = 1;
      errorCount++;
    end;
  asrt_b2: assert property (@(posedge clk) B2)
    else begin
      $display("B2 should be high.");
      errorId = 2;
      errorCount++;
    end;
endmodule
```

### Explanation

Simulator event ordering between concurrent action blocks is undefined, so
observed behavior is simulator-dependent.
While assertions with side-effects may appear to work on a single-threaded
simulator, they may interact in unexpected ways on a multi-threaded simulator.
On encountering side-effect code in action blocks, a simulator can either
implement inter-thread locking (with a hit to performance) or allow a
race-condition to occur, neither of which are desirable.

Specifically, action blocks should not contain blocking assignments:
- Blocking assignment operator, e.g. `foo = 123;`
- Increment/decrement operators, e.g. `foo++;`, `foo--;`.
- Sequential IO, e.g. `$display();`, `$write();`.
  The full list of IO system tasks and system functions is given on page 624 of
  IEEE1800-2017.

See also:
  - **non_blocking_assignment_in_always_comb** - Useful companion rule.
  - **blocking_assignment_in_always_ff** - Useful companion rule.

The most relevant clauses of IEEE1800-2017 are:
  - 15.5.4 Event sequencing: wait\_order()
  - 16 Assertions
  - 21 Input/output system tasks and system functions


---
## `blocking_assignment_in_always_ff`

### Hint

Do not use blocking assignments within `always_ff`.

### Reason

Blocking assignment in `always_ff` may cause undefined event ordering.

### Pass Example

```SystemVerilog
module M;
  always_ff @(posedge clk) q1 <= d; // Correct.

  /* svlint off blocking_assignment_in_always_ff */
  always_ff @(posedge clk) q2 = d;  // Control comments avoid failure.
  /* svlint on blocking_assignment_in_always_ff */
endmodule
```

### Fail Example

```SystemVerilog
module M;
/* svlint off blocking_assignment_in_always_ff */
always_ff @(posedge clk) q1 = d;   // Control comments avoid failure.
/* svlint on blocking_assignment_in_always_ff */

always_ff @(posedge clk) q2 = d;   // Failure.
endmodule
```

### Explanation

Simulator event ordering between blocking and non-blocking assignments
is undefined, so observed behavior is simulator-dependent.
As all examples in IEEE1800-2017 show, `always_ff` should only contain
non-blocking assignments in order for sampling and variable evaluation
to operate in a defined order.

Specifically, `always_ff` constructs should not contain blocking assignments:
- Blocking assignment operator, e.g. `foo = 123;`
- Increment/decrement operators, e.g. `foo++;`, `foo--;`.

See also:
  - **non_blocking_assignment_in_always_comb** - Useful companion rule.

The most relevant clauses of IEEE1800-2017 are:
  - 4.9.3 Blocking assignment
  - 4.9.4 Non-blocking assignment
  - 9.2.2.4 Sequential logic always_ff procedure
  - 9.4.2 Event control
  - 10.4.1 Blocking procedural assignments
  - 10.4.2 Nonblocking procedural assignments
  - 16.5.1 Sampling


---
## `case_default`

### Hint

Use a `default` expression in `case` statements.

### Reason

Incomplete case may cause simulation/synthesis mismatch in `always_comb` and `function`.

### Pass Example

```SystemVerilog
module M;
  always_comb
    case (x)
      1: y = 0;
      default: y = 0;
    endcase

  always_ff
    case (x)
      1: y = 0;
    endcase
endmodule
```

### Fail Example

```SystemVerilog
module M;
  always_comb
    case (x)
      1: a = 0;
    endcase
endmodule
```

### Explanation

IEEE1800-2017 (clause 9.2.2.2) comments that tools should *warn* if an
`always_comb` procedure infers memory.
However, simulators and synthesis tools are not required to enforce that
`always_comb` procedures only infer combinational logic.
This allows for simulators and synthesis tools to interpret these procedures
differently, which results in a mismatch between simulation and synthesis.

An incomplete case statement may be interpreted as latched logic,
e.g: `always_comb case (foo) '0: a = 5; endcase`.
Only the case where `foo == 0` is specified, to update variable `a` to the
value `5`.
When `foo` is non-zero, this example may be interpreted in at least two ways:
- `a = 'x;` - As the new value is not specified, it is unknown.
  A synthesis tool may allow node `a` to be undriven, or choose to drive
  `a` equivalently to one of the explicitly specified case expressions.
- `a = a;` - As the new value is not specified, do not change `a`.
  A synthesis tool may produce a latching circuit.

See also:
  - **explicit_case_default** - Useful companion rule.
  - **explicit_if_else** - Useful companion rule.
  - **legacy_always** - Useful companion rule.
  - **sequential_block_in_always_comb** - Useful companion rule.

The most relevant clauses of IEEE1800-2017 are:
  - 9.2.2.2 Combinational logic `always_comb` procedure
  - 12.5 Case statement
  - 13.4 Functions


---
## `default_nettype_none`

### Hint

Place `` `default_nettype none`` at the top of source code.

### Reason

Compiler directive `` `default_nettype none`` detects unintentional implicit wires.

### Pass Example

```SystemVerilog
`default_nettype none
module M;
endmodule
```

### Fail Example

```SystemVerilog
module M;
endmodule
```

### Explanation

The `` `default_netype`` compiler directive can be used to specify the net type
of implicit nets, i.e. where a signal is referenced, or assigned to, without
being declared.
IEEE1800-2017 clause 22.8 stipulates "When no `` `default_nettype`` directive
is present or if the `` `resetall`` directive is specified, implicit nets are of
type `wire`."

SystemVerilog makes a distinction between variables (only 0 or 1 drivers)
and nets (0 or more drivers).
IEEE1364-2001 (Verilog) uses variables as abstractions for data storage
elements (`reg`, `integer`, `real`, `time`, `realtime`).
In contrast, IEEE1800-2017 (SystemVerilog) the distinction between nets and
variables is defined by how a simulator must calculate a value.
In a simulator, a variable stores a value, but a net's value is calculated by
evaluating the strength of all drivers.
To keep compatibility with Verilog, the default net type of an undeclared net
in SystemVerilog is `wire` (a net, not a variable), which requires evaluating a
list of values with strengths, rather than simply looking up a value.
The distinction between data storage elements and physical wires is therefore
made in using `always_comb`, `always_ff`, and (less commonly) `always_latch`
keywords.

Variables are preferred over nets for most digital logic for 2 reasons:
- Only 0 or 1 drivers allowed, so an accidental multi-driving is caught by
  a compile time error.
- Simulator performance (dependent on implemetation).
  Value can be found by lookup, rather than evaluation of drivers.
When `` `default_nettype none`` is used, all signals must be declared, thus
forcing the author to consider whether they mean a variable or a net.

See also:
  - **inout_with_tri** - Useful companion rule.
  - **input_with_var** - Useful companion rule.
  - **output_with_var** - Useful companion rule.

The most relevant clauses of IEEE1800-2017 are:
  - 6.5 Nets and variables
  - 22.8 default nettype

Note: One prominent paper (Cliff Cummings, HDLCON 2002) recommends *against*
using `` `default_nettype none`` on the basis that concise, typeless code has
fewer opportunities for mistakes.
This attitude was popular at the time, e.g. Python's dynamic typing, but
modern attitudes are now favouring explicit types, e.g. Python's new type
checking syntax and tooling.
Additionally, the reasoning behind this guideline only applies principally to
IEEE1364, but not strongly to IEEE1800.


---
## `enum_with_type`

### Hint

Specify an explicit `enum` base type.

### Reason

The default `enum` base type is `int` (32b, 2-state).

### Pass Example

```SystemVerilog
module M;
  typedef enum int {
    i
  } E;
endmodule
```

### Fail Example

```SystemVerilog
module M;
  typedef enum
    { i
    } E;
endmodule
```

### Explanation

SystemVerilog has both 2-state types (each bit can take the values 0 or 1),
and 4-state types (each bit can take the values 0, 1, x, or z).
2-state types are useful for holding constants, and programming
non-synthesizable simulation constructs.
4-state types are useful for modelling physical hardware because undriven,
multiply-driven, or improperly-driven wires can hold unknown states that
cannot be sufficiently modelled by only 2 states.
Therefore, it is important to use the 4-state types when writing SystemVerilog
which will be used to infer physical hardware.

For example, a counter described as
`always_ff @(posedge clk) count_q <= count_q + 'd1;`
should be declared like `logic [4:0] count_q;`.
This infers 5 non-reset flip-flops where the initial value is unknown, and in a
4-state simulation the value of `count_q` is always unknown (`'x`, because
there's no initialization).
Instead, if it was declared as `bit [4:0] count_q;`, then the initial value
is `5'd0`, so a simulation will show `count_q` changing on every positive
edge of `clk`.
When describing physical hardware, it would be useful to know that the inferred
flip-flops have no reset, i.e., you want to be *able* to see x's when a mistake
is made even if you don't want to see x's.

An `enum` is a set of named values of a single type.
If no datatype is specified, then the default `int` (32b, 2-state) is implied.
For example, `enum {RED, BLACK} m; assign m = foo ? BLACK : RED;`
describes a multiplexor, but a simulator is unable to sufficiently model the
behavior of `m` when the value of `foo` is unknown.
A more appropriate declaration is
`typedef enum int {RED, BLACK} color; integer m;`.

Note: Comparison of 4-state variables against 2-state constants/enums *is*
appropriate, e.g. `logic a; a = (m == RED);`.

See also:
  - **localparam_explicit_type** - Useful companion rule.
  - **localparam_type_twostate** - Useful companion rule.
  - **parameter_explicit_type** - Useful companion rule.
  - **parameter_type_twostate** - Useful companion rule.

The most relevant clauses of IEEE1800-2017 are:
  - 6.8 Variable declarations
  - 6.11 Integer data types
  - 6.19 Enumerations
  - Table 6.7 Default variable initial values
  - Table 6.8 Integer data types


---
## `explicit_case_default`

### Hint

Add a `default` arm to the `case` statement.

### Reason

Fully-specified case clarifies design intent.

### Pass Example

```SystemVerilog
module M;
  always_comb
    case (x)
      1: y = 0;
      default: y = 0;
    endcase

  always_ff @(clk)
    case (x)
      1: y = 0;
      default: y = 0;
    endcase
endmodule
```

### Fail Example

```SystemVerilog
module M;
  always_comb
    case (x)
      1: a = 0; // Incompletely specified case implies memory.
    endcase
endmodule
////////////////////////////////////////////////////////////////////////////////
module M;
  always_ff @(clk) begin
    case (x)
      1: a = 0;
      default: a = 0; // Explicit default arm is good.
    endcase

    case (y)
      1: b = 0; // Implicit default arm.
    endcase
  end
endmodule
```

### Explanation

The reasoning behind this rule are different between combinatial constructs
(`always_comb`, `always @*`) vs sequential constructs (`always_ff`,
`always_latch`).
The reasoning behind this rule is equivalent to that of **explicit_if_else**.

For combinational constructs, the reasoning behind this rule is equivalent to
that of the rule **case_default**.
To summarize, an incompletely-specified case statement may infer sequential
behavior (i.e. memory), thus causing a mismatch between simulation and synthesis
tools.
Due to the slightly different formulations, it is recommended that both this
rule and **case_default** are enabled.

For sequential constructs, the reasoning behind this rule is equivalent to
those of the rules **sequential_block_in_always_ff** and
**sequential_block_in_always_latch**.
To summarize, fully-specified case statements make the design intent explicit
and clear through some useful redundancy.

NOTE: The legacy keyword `always` can infer both combinational and sequential
constructs in the same block, which can be confusing and should be avoided.
Use of the legacy keyword can be detected with the rule **legacy_always**.

See also:
  - **case_default** - Useful companion rule.
  - **explicit_if_else** - Useful companion rule.
  - **legacy_always** - Useful companion rule.
  - **sequential_block_in_always_comb** - Useful companion rule.
  - **sequential_block_in_always_ff** - Useful companion rule.
  - **sequential_block_in_always_latch** - Useful companion rule.

The most relevant clauses of IEEE1800-2017 are:
  - 12.5 Case statement


---
## `explicit_if_else`

### Hint

Add an `else` clause to the `if` statement.

### Reason

Fully-specified conditional clarifies design intent.

### Pass Example

```SystemVerilog
module M;
  always_ff @(clk)
    if (x) y <= 0;
    else   y <= z;

  always_comb
    if (x) y = 0;
    else   y = z;
endmodule
```

### Fail Example

```SystemVerilog
module M;
  always_comb
    if (x) y = 0; // Incompletely specified condition implies memory.
endmodule
////////////////////////////////////////////////////////////////////////////////
module M;
  always_ff @(clk) begin
    if (a)
      b <= c;
    else // Explicit else clause is good.
      b <= d;

    if (b)
      c <= d; // Implicit else clause.
  end
endmodule
```

### Explanation

The reasoning behind this rule are different between combinatial constructs
(`always_comb`, `always @*`) vs sequential constructs (`always_ff`,
`always_latch`).
The reasoning behind this rule is equivalent to that of **explicit_case_default**.

For combinational constructs, the reasoning behind this rule is equivalent to
that of the rule **case_default**.
To summarize, an incompletely-specified case statement may infer sequential
behavior (i.e. memory), thus causing a mismatch between simulation and synthesis
tools.

For sequential constructs, the reasoning behind this rule is equivalent to
those of the rules **sequential_block_in_always_ff** and
**sequential_block_in_always_latch**.
To summarize, fully-specified case statements make the design intent explicit
and clear through some useful redundancy.

NOTE: The legacy keyword `always` can infer both combinational and sequential
constructs in the same block, which can be confusing and should be avoided.
Use of the legacy keyword can be detected with the rule **legacy_always**.

See also:
  - **explicit_case_default** - Useful companion rule.
  - **legacy_always** - Useful companion rule.
  - **sequential_block_in_always_comb** - Useful companion rule.
  - **sequential_block_in_always_ff** - Useful companion rule.
  - **sequential_block_in_always_latch** - Useful companion rule.

The most relevant clauses of IEEE1800-2017 are:
  - 12.4 Conditional if-else statement


---
## `function_same_as_system_function`

### Hint

Rename `function` to something other than the name of a built-in function.

### Reason

Name clashes may cause confusion amongst tools and readers.

### Pass Example

```SystemVerilog
module M;
  function my_clog2;
  endfunction
endmodule
```

### Fail Example

```SystemVerilog
module M;
  function clog2;
  endfunction
endmodule
```

### Explanation

IEEE1800-2017 provides a variety of built-in functions, which must be
implemented in simulation and synthesis tools.
This rule is designed to catch (possibly incorrect) re-implementations of these
functions which may have different behavior and confuse readers.
Additionally, some tools may (wrongly) confuse user-defined functions with the
built-in system of the same name (except of the leading `$`) which may lead
to inconsistent results between tools.

See also:
  - **function_with_automatic** - Useful companion rule.

The most relevant clauses of IEEE1800-2017 are:
  - 13.7 Task and function names
  - 20 Utility system tasks and system functions
  - 23.8.1 Task and function name resolution


---
## `function_with_automatic`

### Hint

Add the `automatic` lifetime specifier to function.

### Reason

Static lifetime of function items causes a simulation/synthesis mismatch.

### Pass Example

```SystemVerilog
module M;
  function automatic F;
  endfunction
endmodule

module automatic M; // Default lifetime.
  function F;
  endfunction
endmodule

interface automatic I;
  function F;
  endfunction
endinterface

program automatic P;
  function F;
  endfunction
endprogram

package automatic P;
  function F;
  endfunction
endpackage

module static M;
  function automatic F; // Override default lifetime.
  endfunction
endmodule

interface static I;
  function automatic F;
  endfunction
endinterface

program static P;
  function automatic F;
  endfunction
endprogram

package static P;
  function automatic F;
  endfunction
endpackage

module M;
  class C;
    function F; // Function in class is automatic.
    endfunction
  endclass
endmodule

module automatic M;
  class C;
    function F;
    endfunction
  endclass
endmodule

module static M;
  class C;
    function F;
    endfunction
  endclass
endmodule
```

### Fail Example

```SystemVerilog
module M;
  function F;
  endfunction
endmodule
```

### Explanation

Functions defined within a module, interface, program, or package default to
being static, with all declared items being statically allocated.
These items shall be shared across all uses of the function executing
concurrently.
This causes a mismatch between simulation and synthesis.

Functions can be defined to use automatic storage by using the `automatic`
keyword as part of the function declaration, i.e. in simulation each use of a
function is allocated dynamically for each concurrent function call.
This behavior can be accurately inferred in synthesis.

See also:
  - **function_same_as_system_function** - Useful companion rule.

The most relevant clauses of IEEE1800-2017 are:
  - 13.4.2 Static and automatic functions


---
## `genvar_declaration_in_loop`

### Hint

Declare `genvar` inside a loop generate construct.

### Reason

Minimized `genvar` scope makes code easier to read and review.

### Pass Example

```SystemVerilog
module M;
  for(genvar i=0; i < 10; i++) begin: a
  end
endmodule
```

### Fail Example

```SystemVerilog
module M;
  genvar i;
  for (i=0; i < 10; i++) begin
  end
endmodule
```

### Explanation

The specification of genvar declarations in IEEE1800-2017 is not
straightforward.
The formal syntax of `genvar_initialization` specified in Annex A.4.2 (Generated
instantiation) suggests that the `genvar` keyword is optional, but the second
sentence of Clause 27.5 declares that
"The loop index variable shall be declared in a genvar declaration prior to
its use in a loop generate scheme".
All 5 examples in Clause 27.4 (Loop generate constructs) declare the genvars
outside of the generate loops, and the formal syntax of `genvar_declaration` in
A.2.1.3 (Type declarations) is only applicable to declarations outside of
loop generate constructs.
That is, using syntax like `genvar i; for (i=0; ...)`.
However, several examples of declarations inside loop generate constructs are
present in other areas of the LRM like `for (genvar i=0; ...`:
- Clause 11.12 Let construct, example d, page 295.
- Clause 16.14.6.1 Arguments to procedural concurrent assertions, page 464.
- Clause 20.11 Elaboration system tasks, page 607.
- Clause 23.3.3.5 Unpacked array ports and arrays of instances, page 717.

Although it is not explicitly stated, a reasonable interpretation is that a
genvar declared inside a generate loop may only be used within that specific
loop generate construct, i.e. locally scoped.
This interpretation matches C99 (ISO/IEC 9899:1999), while a requirement for
the genvar to be declared outside would match ANSI C (ISO/IEC 9899:1990).
This rule checks that genvars are declared in a C99-like style so that the
identifier is declared beside its use which has several advantages:
- The purpose of the genvar is immediately clear, e.g. it is easy to read
  that the `i` in `for (genvar i=0; i < N_BITS; i++) ...` refers to a bit
  index.
  In contrast, `genvar j; ...many lines... for (j=0; j < N_BITS; j++) ...`
  requires the reader to keep `j` in their head for a longer time.
- Only one comment is necessary, rather than splitting or duplicating the
  information.
- When a future revision of your code removes a generate loop, the genvar
  declaration is implictly removed too, which avoids lingering useless and
  distracting statements.
- A subsequent generate loop cannot accidentally use a "leftover" genvar
  which is intended for use only by a previous generate loop.
  The LRM only requires that "A genvar shall not be referenced anywhere other
  than in a loop generate scheme.".

Given the lack of clarity in the LRM, it is unsurprising that some tools might
not support both ways of declaring genvars, so the related rule
**genvar_declaration_out_loop** assumes a stricter interpretation of the LRM
and checks that declarations must be separate from the generate loop syntax.

See also:
  - **genvar_declaration_out_loop** - Opposite reasoning.

The most relevant clauses of IEEE1800-2017 are:
  - 27.4 Loop generate constructs


---
## `genvar_declaration_out_loop`

### Hint

Declare `genvar` outside the loop generate construct.

### Reason

Some tools don't support `genvar` declarations inside loop generate constructs.

### Pass Example

```SystemVerilog
module M;
  genvar i;
  for (i=0; i < 10; i++) begin: a
  end
endmodule
```

### Fail Example

```SystemVerilog
module M;
  for (genvar i=0; i < 10; i++) begin: l_foo
  end: l_foo
endmodule
```

### Explanation

The specification of genvar declarations in IEEE1800-2017 is not
straightforward.
The formal syntax of `genvar_initialization` specified in Annex A.4.2 (Generated
instantiation) suggests that the `genvar` keyword is optional, but the second
sentence of Clause 27.5 declares that
"The loop index variable shall be declared in a genvar declaration prior to
its use in a loop generate scheme".
All 5 examples in Clause 27.4 (Loop generate constructs) declare the genvars
outside of the generate loops, and the formal syntax of `genvar_declaration` in
A.2.1.3 (Type declarations) is only applicable to declarations outside of
loop generate constructs.
That is, using syntax like `genvar i; for (i=0; ...)`.
However, several examples of declarations inside loop generate constructs are
present in other areas of the LRM like `for (genvar i=0; ...`:
- Clause 11.12 Let construct, example d, page 295.
- Clause 16.14.6.1 Arguments to procedural concurrent assertions, page 464.
- Clause 20.11 Elaboration system tasks, page 607.
- Clause 23.3.3.5 Unpacked array ports and arrays of instances, page 717.

This rule assumes a strict interpretation of the LRM and checks that
declarations must be separate from the generate loop syntax.

The related rule **genvar_declaration_in_loop** checks the opposite way because
C99-like declarations inside loop generate constructs can lead to code which is
easier to read and review.

See also:
  - **genvar_declaration_in_loop** - Opposite reasoning.

The most relevant clauses of IEEE1800-2017 are:
  - 27.4 Loop generate constructs


---
## `inout_with_tri`

### Hint

Specify `tri` datakind on `inout` ports.

### Reason

Explicit datakind of bi-directional ports should be consistent with input ports.

### Pass Example

```SystemVerilog
module M
  ( inout tri a
  );
endmodule
```

### Fail Example

```SystemVerilog
module M
  ( inout wire a
  );
endmodule
```

### Explanation

This check mandates that each `inout` port must be explicitly declared as a
tri-state net, rather than the default nettype.

The rules for determining port kind, datatype, and direction are specified in
IEEE1800-2017 Clause 23.2.2.3 and facilitate various shorthand notations which
are backwards compatible with the semantics of Verilog (IEEE1364-1995):
- `inout a` -> `inout tri logic a` The implicit datatype is `logic` and the
  default nettype is `tri` (without overriding via the `` `default_nettype ``
  compiler directive).
- `inout wire a` -> `inout tri logic a` Again, using the implicit datatype of
  `logic`;
  As `wire` is an alias for `tri`, this is equivalent to the above example.
- `inout logic a` -> `inout tri logic a` This time using an explicit datatype
  (`logic`) but relying on the default nettype for its datakind.
- `inout wire logic a` -> `inout tri logic a` Again, even with an explicit
  datatype (`logic`), the `wire` keyword is simply an alias for the datakind
  `tri`.

When the default nettype is overridden to none, i.e. with the compiler
directive `` `default_nettype none ``, inout ports require an explicit
datakind.

Although the semantics of `inout a` are equivalent in IEEE1364-1995, the intent
is not clearly described.
An author should use `inout` to declare ports which are driven both internally
and externally, but `input` to declare ports which should only be driven
externally.
In order to describe the intended bi-directional behavior, `inout` ports must
be declared with an explicit `tri` datakind.

See also:
  - **default_nettype_none** - Useful companion rule.
  - **input_with_var** - Suggested companion rule.
  - **output_with_var** - Suggested companion rule.
  - **prefix_inout** - Useful companion rule.

The most relevant clauses of IEEE1800-2017 are:
  - 6.5 Nets and variables
  - 6.6 Net types
  - 22.8 default nettype
  - 23.2.2 Port declarations


---
## `input_with_var`

### Hint

Specify `var` datakind on `input` ports.

### Reason

Default datakind of input port is a tri-state net.

### Pass Example

```SystemVerilog
module M
  ( input var a
  );
endmodule
```

### Fail Example

```SystemVerilog
module M
  ( input logic a
  );
endmodule
```

### Explanation

This check mandates that each `input` port must be explicitly declared as a
variable, rather than the default nettype.

The rules for determining port kind, datatype, and direction are specified in
IEEE1800-2017 Clause 23.2.2.3 and facilitate various shorthand notations which
are backwards compatible with the semantics of Verilog (IEEE1364-1995):
- `input a` -> `input tri logic a` The implicit datatype is `logic` and the
  default nettype is `tri` (without overriding via the `` `default_nettype ``
  compiler directive).
- `input wire a` -> `input tri logic a` Again, using the implicit datatype of
  `logic`;
  As `wire` is an alias for `tri`, this is equivalent to the above example.
- `input logic a` -> `input tri logic a` This time using an explicit datatype
  (`logic`) but relying on the default nettype for its datakind.
- `input wire logic a` -> `input tri logic a` Again, even with an explicit
  datatype (`logic`), the `wire` keyword is simply an alias for the datakind
  `tri`.

When the default nettype is overridden to none, i.e. with the compiler
directive `` `default_nettype none ``, input ports require an explicit
datakind.

Although the semantics of `input a` are equivalent in IEEE1364-1995, the intent
is not clearly described.
An author should use `input` to declare ports which should only be driven
externally, and `inout` to declare ports which may also be driven internally.
In order to describe the intended uni-directional behavior, `input` ports must
be declared with an explicit `var` datakind, thus requiring the compiler to
check that the input is not driven from within the module (and if so, emit an
error).

See also:
  - **default_nettype_none** - Useful companion rule.
  - **inout_with_tri** - Suggested companion rule.
  - **output_with_var** - Suggested companion rule.
  - **prefix_input** - Useful companion rule.

The most relevant clauses of IEEE1800-2017 are:
  - 6.5 Nets and variables
  - 6.6 Net types
  - 22.8 default nettype
  - 23.2.2 Port declarations


---
## `interface_port_with_modport`

### Hint

Specify the modport on the interface port.

### Reason

Without a modport, the interface port signals are all implictly `inout`.

### Pass Example

```SystemVerilog
module M
  ( test_if.a a
  , interface.b b
  );
endmodule
```

### Fail Example

```SystemVerilog
module M
  ( test_if a
  );
endmodule
////////////////////////////////////////////////////////////////////////////////
module M
  ( interface b
  );
endmodule
```

### Explanation

A SystemVerilog Interface (SVI) defines a set of named signals which can be
used in many places within a design.
For example, if modules `A` and `B` both instance an interface `I` as `A.u_I`
and `B.u_I`, then both modules get their own collection of named signals,
accessed like `u_I.x`.
Each interface instance is separate, so `A.u_I.x` is independent of `B.u_I.x`.
By adding another signal `y` to the interface, two new signals are created,
`A.u_I.y` and `B.u_I.y`.

SVIs are useful for connecting hierarchical modules with a minimal amount of
code, i.e. by using interface ports.
To specify the direction of signals in an SVI, a `modport` is declared with
and identifier and the directions of each signal declared from the perspective
of inside a module.
Without a `modport`, the default direction of interface port signals is
`inout`.
This is often undesirable for synthesizable digital designs, so this rule
requires that each interface port includes a modport identifier.

See also:
  - **inout_with_tri** - Useful companion rule.
  - **input_with_var** - Useful companion rule.
  - **non_ansi_module** - Useful companion rule.
  - **output_with_var** - Useful companion rule.

The most relevant clauses of IEEE1800-2017 are:
  - 25.4 Ports in interfaces
  - 25.5 Modports


---
## `keyword_forbidden_always`

### Hint

Use `always_comb`/`always_ff`/`always_latch` instead of `always`.

### Reason

General-purpose `always` cannot detect combinatorial/stateful (non-)blocking mistakes.

### Pass Example

```SystemVerilog
module M;
  always_comb begin
  end
endmodule
```

### Fail Example

```SystemVerilog
module M;
  always @* begin
  end
endmodule
```

### Explanation

In Verilog (IEEE1364), there are two language constructs which can be used to
model combinatorial logic
1. Continuous assignment to `wire` signals is specified with the `assign`
  keyword.
2. `reg` signals are assigned to with an `always` block, which is evaluated
  whenever anything in the sensitivity list changes value.
The `always` keyword can also be used for modelling sequential logic by
including the edge of a signal in the sensitivity list.

The semantics of these keywords in SystemVerilog are compatible with Verilog,
but additional keywords (`always_comb`, `always_ff`, and `always_latch`) should
be used to clarify intent of digital designs.
The `always_*` keywords have slightly different semantics which are beneficial
for synthesizable designs:
1. `always_*` processes require compiler checks that any signals driven on the
  LHS are not driven by any other process, i.e. `always_*` cannot infer
  multi-driven or tri-state logic.
2. `always_comb` processes require a compiler check that the process does not
  infer state.
3. `always_ff` processes require a compiler check that the process does infer
  state.

This rule forbids the use of the general-purpose `always` keyword, thus forcing
authors of synthesizable design code to clarify their intent.
In verification code to be used in simulation only, a general-purpose `always`
process is a valid and useful way of scheduling events.
Therefore, this rule is intended only for synthesizable design code, not for
testbench code.

The alternative rule **level_sensitive_always** has similar reasoning but is
slightly relaxed, requiring that `always` blocks have an explicit sensitivity
list including an edge.
It is possible to construct a full-featured testbench where all `always` blocks
meet that requriment.
Therefore, it is appropriate to use **keyword_forbidden_always** on
synthesizable design code, but on verification code use
**level_sensitive_always** instead.

See also:
  - **level_sensitive_always** - Alternative rule.
  - **sequential_block_in_always_comb** - Useful companion rule.
  - **sequential_block_in_always_if** - Useful companion rule.
  - **sequential_block_in_always_latch** - Useful companion rule.

The most relevant clauses of IEEE1800-2017 are:
  - 9.2.2 Always procedures
  - 9.5 Process execution threads


---
## `keyword_forbidden_generate`

### Hint

Remove `generate`/`endgenerate` keywords.

### Reason

Keywords `generate`/`endgenerate` do not change semantics of generate blocks.

### Pass Example

```SystemVerilog
module M;
endmodule
```

### Fail Example

```SystemVerilog
module M;
  generate
  endgenerate
endmodule
```

### Explanation

The `generate`/`endgenerate` keywords may be used in a module, interface,
program, or checker to define a generate region.
A generate region is a textual span in the module description where generate
constructs may appear.
Use of generate regions is optional.
There is no semantic difference in the module when a generate region is used.
A parser may choose to recognize the generate region to produce different error
messages for misused generate construct keywords.

As the semantics of generate blocks are unchanged by the
`generate`/`endgenerate` keywords, the keywords can be argued to be visual
noise, simply distracting the reader.
Therefore, this rule is designed to detect and forbid their use.

NOTE: Some non-compliant tools may require the use of these keywords, which
provides an argument against this rule.

See also:
  - **keyword_required_generate** - Opposite reasoning.

The most relevant clauses of IEEE1800-2017 are:
  - 27.3 Generate construct syntax


---
## `keyword_forbidden_priority`

### Hint

Remove `priority` keyword, perhaps replace with an assertion.

### Reason

Priority-case/if constructs may mismatch between simulation and synthesis.

### Pass Example

```SystemVerilog
module M;
  initial
    case (a)
      default: b = 1;
    endcase
endmodule
```

### Fail Example

```SystemVerilog
module M;
  initial
    priority case (a)
      default: b = 1;
    endcase
endmodule
////////////////////////////////////////////////////////////////////////////////
module M;
  initial
    priority if (a)
      b = 1;
    else if (a)
      b = 2;
    else
      b = 3;
endmodule
```

### Explanation

The keyword `priority` may be used on `if`/`else` or `case` statements to
enable *violation checks* in simulation, and describe design intent for
synthesis.

A `priority if` statement without an explicit `else` clause will produce a
*violation report* in simulation if the implicit `else` condition is matched.
A `priority if` statement with an explicit `else` clause cannot produce a
violation report.
In synthesis, the `priority` keyword makes no difference to an `if`/`else`
statement, because the semantics of bare `if`/`else` statements already imply
priority logic.

A `priority case` statement without a `default` arm will produce a
violation report in simulation if the `default` condition is matched.
A `priority case` statement with an explicit `default` arm cannot produce a
violation report.
In synthesis, the `priority` keyword indicates that the designer has manually
checked that all of the possible cases are specified in the non-default arms.
This is equivalent to the use of the informal `full_case` directive comment
commonly seen in older Verilog code.

Violation checks only apply in simulation, not in synthesized hardware, which
allows for mismatches to occur.
For example, where violation reports are produced but ignored for whatever
reason, but the simulation does not otherwise check for the erroneous
condition, the synthesis tool may produce a netlist with the invalid assumption
that the condition cannot be met.

See also:
  - **case_default** - Useful companion rule.
  - **explicit_case_default** - Useful companion rule.
  - **keyword_forbidden_unique** - Useful companion rule.
  - **keyword_forbidden_unique0** - Useful companion rule.

The most relevant clauses of IEEE1800-2017 are:
  - 12.4 Conditional if-else statement
  - 12.5 Case statement


---
## `keyword_forbidden_unique`

### Hint

Remove `unique` keyword, perhaps replace with an assertion.

### Reason

Unique-case/if constructs may mismatch between simulation and synthesis.

### Pass Example

```SystemVerilog
module M;
  initial
    case (a)
      default: b = 1;
    endcase
endmodule
```

### Fail Example

```SystemVerilog
module M;
  initial
    unique case (a)
      default: b = 1;
    endcase
endmodule
////////////////////////////////////////////////////////////////////////////////
module M;
  initial
    unique if (a)
      b = 1;
    else if (a)
      b = 2;
    else
      b = 3;
endmodule
```

### Explanation

The keyword `unique` may be used on `if`/`else` or `case` statements to
enable *violation checks* in simulation, describe design intent for synthesis,
and change the semantics of condition priority.

A `unique if` statement without an explicit `else` clause will produce a
*violation report* in simulation if the implicit `else` condition is matched,
or more than one `if` conditions are matched.
A `unique if` statement with an explicit `else` clause will produce a violation
report when more than one of the `if` conditions are matched.
Thus, the conditions in a `unique if` statement may be evaluated in any order.
A `unique case` statement will produce a violation report if multiple arms
match the case expression.

In synthesis, the `unique` keyword on an `if`/`else` statement specifies that
priority logic (between the conditions) is not required - a significant change
in semantics vs a bare `if`/`else` statement.
Similarly, priority logic is not required between arms of a `unique case`
statement.
The `unique` keyword indicates that the designer has manually checked that
exactly 1 of the specified conditions must be met, so all conditions may be
safely calculated in parallel.
This is equivalent to the use of the informal `parallel_case` and `full_case`
directive comments commonly seen in older Verilog code.

In simulation, after finding a uniqueness violation in a `unique if`, the
simulator is not required to evaluate or compare the rest of the conditions.
However, in a `unique case`, all case item expressions must be evaluated even
once a matching arm is found.
These attributes mean that the presence of side effects, e.g. `$display()` or
`foo++`, may cause non-deterministic results.

Violation checks only apply in simulation, not in synthesized hardware, which
allows for mismatches to occur.
For example, where violation reports are produced but ignored for whatever
reason, but the simulation does not otherwise check for the erroneous
condition, the synthesis tool may produce a netlist with the invalid assumption
that the conditions can be safely evaluated in parallel.

See also:
  - **case_default** - Useful companion rule.
  - **explicit_case_default** - Useful companion rule.
  - **keyword_forbidden_priority** - Useful companion rule.
  - **keyword_forbidden_unique0** - Useful companion rule.

The most relevant clauses of IEEE1800-2017 are:
  - 12.4 Conditional if-else statement
  - 12.5 Case statement


---
## `keyword_forbidden_unique0`

### Hint

Remove `unique0` keyword, perhaps replace with an assertion.

### Reason

Unique0-case/if constructs may mismatch between simulation and synthesis.

### Pass Example

```SystemVerilog
module M;
  initial
    case (a)
      default: b = 1;
    endcase
endmodule
```

### Fail Example

```SystemVerilog
module M;
  initial begin
    unique0 case (a)
      default: b = 1;
    endcase
  end
endmodule
////////////////////////////////////////////////////////////////////////////////
module M;
  initial
    unique0 if (a)
      b = 1;
    else if (a)
      b = 2;
    else
      b = 3;
endmodule
```

### Explanation

The keyword `unique0` may be used on `if`/`else` or `case` statements to
enable *violation checks* in simulation, describe design intent for synthesis,
and change the semantics of condition priority.

A `unique0 if` statement will produce a *violation report* in simulation if
more than one `if` condition is matched.
Thus, the conditions in a `unique0 if` statement may be evaluated in any order.
In synthesis, the `unique0` keyword specifies that priority logic (between the
conditions) is not required - a significant change in semantics vs a bare
`if`/`else` statement.

In synthesis, the `unique0` keyword on an `if`/`else` statement specifies that
priority logic (between the conditions) is not required - a significant change
in semantics vs a bare `if`/`else` statement.
Similarly, priority logic is not required between arms of a `unique0 case`
statement.
The `unique0` keyword indicates that the designer has manually checked that
exactly 0 or 1 of the specified conditions must be met, so all conditions may
be safely calculated in parallel.
This is equivalent to the use of the informal `parallel_case` and `full_case`
directive comments commonly seen in older Verilog code.

In simulation, after finding a uniqueness violation in a `unique0 if`, the
simulator is not required to evaluate or compare the rest of the conditions.
However, in a `unique0 case`, all case item expressions must be evaluated even
once a matching arm is found.
These attributes mean that the presence of side effects, e.g. `$display()` or
`foo++`, may cause non-deterministic results.

Violation checks only apply in simulation, not in synthesized hardware, which
allows for mismatches to occur.
For example, where violation reports are produced but ignored for whatever
reason, but the simulation does not otherwise check for the erroneous
condition, the synthesis tool may produce a netlist with the invalid assumption
that the conditions can be safely evaluated in parallel.

See also:
  - **case_default** - Useful companion rule.
  - **explicit_case_default** - Useful companion rule.
  - **keyword_forbidden_priority** - Useful companion rule.
  - **keyword_forbidden_unique** - Useful companion rule.

The most relevant clauses of IEEE1800-2017 are:
  - 12.4 Conditional if-else statement
  - 12.5 Case statement


---
## `keyword_forbidden_wire_reg`

### Hint

Replace `wire` or `reg` keywords with `logic`, `tri` and/or `var`.

### Reason

Explicit datatype `logic` and/or datakind `var`/`tri` better describes intent.

### Pass Example

```SystemVerilog
module M;
  logic a;
endmodule
```

### Fail Example

```SystemVerilog
module M;
  wire a;
  reg b;
endmodule
```

### Explanation

The keywords `wire` and `reg` are present in SystemVerilog primarily for
backwards compatibility with Verilog (IEEE1364-1995).
In SystemVerilog, there are additional keywords, such as `logic` and `tri`
with more refined semantics to better express the programmer's intent.

The LRM covers the use of `wire`:
> The net types `wire` and `tri` shall be identical in their syntax and
> functions; two names are provided so that the name of a net can indicate the
> purpose of the net in that model.

The LRM covers the use of `reg`:
> The keyword `reg` does not always accurately describe user intent, as it
> could be perceived to imply a hardware register. The keyword `logic` is a
> more descriptive term. `logic` and `reg` denote the same type.

See also:
  - **default_nettype** - Useful companion rule.
  - **inout_with_tri** - Useful companion rule.
  - **input_with_var** - Useful companion rule.
  - **output_with_var** - Useful companion rule.

The most relevant clauses of IEEE1800-2017 are:
  - 6.6.1 Wire and tri nets
  - 6.11.2 2-state (two-value) and 4-state (four-value) data types


---
## `keyword_required_generate`

### Hint

Use `generate`/`endgenerate` keywords to define generate regions.

### Reason

Omitting `generate`/`endgenerate` keywords may cause issues with non-compliant tools.

### Pass Example

```SystemVerilog
module M;
  generate

  if (a) begin
  end

  case (a)
      default: a;
  endcase

  for(i=0; i < 10; i++) begin
  end

  endgenerate
endmodule
```

### Fail Example

```SystemVerilog
module M;
  if (a) begin
  end
endmodule
////////////////////////////////////////////////////////////////////////////////
module M;
  case (a)
      default: a;
  endcase
endmodule
////////////////////////////////////////////////////////////////////////////////
module M;
  for (genvar i=0; i < 10; i++) begin
  end
endmodule
```

### Explanation

The `generate`/`endgenerate` keywords may be used in a module, interface,
program, or checker to define a generate region.
A generate region is a textual span in the module description where generate
constructs may appear.
Use of generate regions is optional.
There is no semantic difference in the module when a generate region is used.
A parser may choose to recognize the generate region to produce different error
messages for misused generate construct keywords.

Some non-compliant tools may require the use of these keywords.
Therefore, this rule is designed to mandate their use.

NOTE: The visual noise introduced by these keywords provides an argument
against this rule.

See also:
  - **keyword_forbidden_generate** - Opposite reasoning.

The most relevant clauses of IEEE1800-2017 are:
  - 27.3 Generate construct syntax


---
## `level_sensitive_always`

### Hint

Replace level-sensitive `always` with `always_comb`.

### Reason

Level-sensitive `always` cannot detect combinatorial/stateful (non-)blocking mistakes.

### Pass Example

```SystemVerilog
module M;
  always_comb begin
  end
  always @(posedge a) begin
  end
endmodule
```

### Fail Example

```SystemVerilog
module M;
  always @* begin // No sensitivity list.
  end
endmodule
////////////////////////////////////////////////////////////////////////////////
module M;
  always @ (a or b) begin // No sensitivity to posedge, negedge, or edge.
  end
endmodule
```

### Explanation

In Verilog (IEEE1364), there are two language constructs which can be used to
model combinatorial logic
1. Continuous assignment to `wire` signals is specified with the `assign`
  keyword.
2. `reg` signals are assigned to with an `always` block, which is evaluated
  whenever anything in the sensitivity list changes value.
The `always` keyword can also be used for modelling sequential logic by
including the edge of a signal in the sensitivity list.

The semantics of these keywords in SystemVerilog are compatible with Verilog,
but additional keywords (`always_comb`, `always_ff`, and `always_latch`) should
be used to clarify intent of digital designs.
The `always_*` keywords have slightly different semantics which are beneficial
for synthesizable designs:
1. `always_*` processes require compiler checks that any signals driven on the
  LHS are not driven by any other process, i.e. `always_*` cannot infer
  multi-driven or tri-state logic.
2. `always_comb` processes require a compiler check that the process does not
  infer state.
3. `always_ff` processes require a compiler check that the process does infer
  state.

This rule requires that general-purpose `always` blocks have an explicit
sensitivity list which includes at least one edge, thus forcing the use of
`assign` or `always_comb` to specify combinatorial logic.
It is possible to construct a full-featured testbench where all `always` blocks
meet that requriment.
The alternative rule **keyword_forbidden_always** has similar reasoning but is
more strict, completely forbidding the use of general-purpose `always` blocks.
It is appropriate to use **keyword_forbidden_always** on synthesizable design
code, but on verification code use **level_sensitive_always** instead.

See also:
  - **keyword_forbidden_always** - Alternative rule.

The most relevant clauses of IEEE1800-2017 are:
  - 9.2.2 Always procedures
  - 9.5 Process execution threads


---
## `localparam_explicit_type`

### Hint

Provide an explicit type in `localparam` declaration.

### Reason

Explicit parameter types clarify intent and improve readability.

### Pass Example

```SystemVerilog
module M;
  localparam int A = 0;
endmodule
```

### Fail Example

```SystemVerilog
module M;
  localparam L = 0;
endmodule
```

### Explanation

The type of a parameter is more fundmental to express intent than its value.
By analogy, asking a shopkeeper for "5 oranges" is more likely to be correctly
understood than simply asking for "5" without clarification.
This rule requires that authors consider and specify the type of each
`localparam` elaboration-time constant.
Explicit types help readers to understand exactly what effects the constant
might have, thus reducing the effort they need to expend reading how the
parameter is used.

Without an explicit type, a localparam will take a type compatible with its
constant expression.
Implict types can thereby introduce discrepencies between what the author
intends and how tools interpret the code.
For example, interactions between the default datatype `logic`, constant
functions, and case expressions can result in mismatches between simulation and
synthesis.
A detailed investigation into the semantics of implicit vs explicit types
on SystemVerilog `parameter` and `localparam`s can be found in a tutorial
paper here:
<https://github.com/DaveMcEwan/dmpvl/tree/master/prs/paper/ParameterDatatypes>

See also:
  - **localparam_type_twostate** - Useful companion rule.
  - **parameter_explicit_type** - Useful companion rule.
  - **parameter_type_twostate** - Useful companion rule.

The most relevant clauses of IEEE1800-2017 are:
  - 6.3 Value set
  - 6.11 Integer data types
  - 6.20.2 Value parameters
  - 6.20.4 Local parameters (localparam)


---
## `localparam_type_twostate`

### Hint

Declare `localparam` with an explicit 2-state type.

### Reason

Design constants with Xs or Zs may cause simulation/synthesis mismatch.

### Pass Example

```SystemVerilog
module M;
  localparam byte     A = 8'b0;
  localparam shortint B = 16'b0;
  localparam int      C = 32'b0;
  localparam longint  D = 64'b0;
  localparam bit      E = 1'b0;
endmodule
```

### Fail Example

```SystemVerilog
module M;
  localparam integer A = 32'b0; // 32b
endmodule
////////////////////////////////////////////////////////////////////////////////
module M;
  localparam logic B = 1'b0; // 1b
endmodule
////////////////////////////////////////////////////////////////////////////////
module M;
  localparam reg C = 1'b0; // 1b
endmodule
```

### Explanation

In order to avoid subtle bugs related to 2-state vs 4-state types and
X-propagation, constants should be declared with an explicit 2-state type.
Separately, all synthesizable signals should be declared with an explicit
4-state type so that a simulation can detect unknown values (Xs).
For complex types such as nested packed structs, that means you need two
versions of each type: a 2-state version for constants, and a 4-state version
for signals.
The need for this rule stems from the fact that SystemVerilog includes the
concepts of both equivalence and partial equivalence, with interactions between
2-state and 4-state structure members which invite mismatching behavior
between simulation and synthesis.

The relevant quote about implicit conversion of packed structure members from
2-state to 4-state is found on page 140 of IEEE1800-2017:
If all datatypes within a packed structure are 2-state, the structure as a
whole is treated as a 2-state vector.
If any datatype within a packed structure is 4-state, the structure as a whole
is treated as a 4-state vector.
If there are also 2-state members in the structure, there is an implicit
conversion from 4-state to 2-state when reading those members and from 2-state
to 4-state when writing them.

For constants of simple datatypes, it is trivial to visually check that their
values do not contain Xs or Zs.
However, for constants of more complex datatypes, e.g. nested packed
structures, the use of constant functions may infer Xs as (accidentally)
unassigned members will take their default values.
Default values are specified in IEEE1800-2017 Table 6-7.
This can be particularly subtle when a single member of a deeply nested packed
struct is wrongly declared with a 4-state type, e.g. `logic`, thus forcing all
other (previously 2-state) members to have a default value of `'X` instead of
the expected `'0`.

The equivalence operators ("case" equality/inequality) are written as 3
characters each (`===`, `!==`) and can only return false or true,
e.g. `4'b01XZ === 4'b01XZ` -> `1'b1` (true).
The partial equivalence operators ("logical" equality/inequality) are written
as 2 characters each (`==`, `!=`) and may return false, true, or unknown,
e.g. `4'b01XZ === 4'b01XZ` -> `1'bx` (unknown).

Let `w` be a 4-state signal which a systhesis tool will implement with a
collection of wires.
Let `c2` and `c4` be constants with 2-state and 4-state types respectively.
Without loss of generality, only the case/logical equality operators are
required to demonstrate troublesome expressions.

- `w === c2` Result may be false (`1'b0`), true (`1'b1`).
  If `w` contains any Xz or Zs, then the result is false (`1'b0`).
  This is *not* desired behavior as Xs in `w` are hidden and simulation is
  likely, but not certain, to mismatch synthesized hardware.
- `w === c4` Result may be false (`1'b0`), true (`1'b1`).
  If `w` contains any Xz or Zs, then the result is is true iff the constant
  `c4` has been defined with corresponding Xs and Zs.
  Comparison between unknown and unknown is all but certain, to mismatch
  synthesized hardware.
- `w == c2` Result may be false (`1'b0`), true (`1'b1`), or unknown (`1'bX`).
  If `w` contains any Xs or Zs, then the result is unknown.
  This is desired behavior as it sufficiently models synthesized physical
  hardware.
- `w == c4` Result may be false (`1'b0`), true (`1'b1`), or unknown (`1'bX`).
  If `c4` contains any Xs or Zs, then the result will always be unknown.
  While that may be noticed early in simulation, unwitting designers may be
  tempted to prevent X-propagation on the result, thus hiding any issues with
  Xs or Zs on `w`.

The use of 4-state constants with wildcard equality operators is a slightly
different usecase.
If wildcard equality operators are used with 4-state constants in your code,
this rule should be considered on a case-by-case basis.

See also:
  - **localparam_explicit_type** - Useful companion rule.
  - **parameter_explicit_type** - Useful companion rule.
  - **parameter_type_twostate** - Useful companion rule, equivalent reasoning.

The most relevant clauses of IEEE1800-2017 are:
  - 6.8 Variable declarations
  - 6.11 Integer data types
  - 7.2.1 Packed structures
  - 11.4.5 Equality operators
  - 11.4.6 Wildcard equality operators

NOTE: The reasoning behind this rule invites the creation of some new rules:
1. Check that members of a packed structure definition are either all 2-state
  or all 4-state.
2. Check for the use of case equality operators.
3. Check that functions are not declared with a 4-state type.


---
## `loop_variable_declaration`

### Hint

Declare the loop variable within the loop, i.e. `for (int i`.

### Reason

Minimizing the variable's scope avoids common coding errors.

### Pass Example

```SystemVerilog
module M;
  initial
    for(int i=0; i < 10; i++) begin
    end
endmodule
```

### Fail Example

```SystemVerilog
module M;
  initial begin
    int i;
    for(i=0; i < 10; i++) begin
    end
  end
endmodule
```

### Explanation

A loop variable may be declared either inside the loop, e.g.
`for (int i = 0; i < 5; i++)`, or outside the loop, e.g.
`int i; ... for (i = 0; i < 5; i++)`.
This rule mandates that the scope of a loop variable, e.g. `i`, is minimized to
avoid a common class of coding mistake where `i` is erroneously used outside
the loop.

See also:
  - **function_with_automatic** - Useful companion rule.

The most relevant clauses of IEEE1800-2017 are:
  - 12.7 Loop statements


---
## `multiline_for_begin`

### Hint

Add `begin`/`end` around multi-line `for` statement.

### Reason

Without `begin`/`end`, the loop statement may be confusing.

### Pass Example

```SystemVerilog
module M;
  always_comb begin
    for (int a=0; a < 10; a++) begin
      a = 0;
    end

    for (int a=0; a < 10; a++) a = 0;
  end
endmodule
```

### Fail Example

```SystemVerilog
module M;
  always_comb begin
    for (int i=0; i < 10; i++)
      a = 0;
  end
endmodule
////////////////////////////////////////////////////////////////////////////////
module M;
  always_comb begin
    for (int i=0; i < 10; i++) a = 0; // This is okay.

    for (int i=0; i < 10; i++) // Catch any for-loop, not only the first.
      a = 0;
  end
endmodule
```

### Explanation

This rule is to help prevent a common class of coding mistake, where a future
maintainer attempts to add further statements to the loop, but accidentally
writes something different.

See also:
  - **multiline_if_begin** - Useful companion rule.
  - **style_indent** - Useful companion rule.

The most relevant clauses of IEEE1800-2017 are:
  - 12.7 Loop statements


---
## `multiline_if_begin`

### Hint

Add `begin`/`end` around multi-line `if` statement.

### Reason

Without `begin`/`end`, the conditional statement may be confusing.

### Pass Example

```SystemVerilog
module M;
  always_comb begin
    if (a) begin
        a = 0;
    end

    if (a) begin
        a = 0;
    end else if (a) begin
        a = 0;
    end

    if (a) begin
        a = 0;
    end else if (a) begin
        a = 0;
    end else begin
        a = 0;
    end

    if (a) a = 0;
    else if (a) a = 0;
    else a = 0;
  end
endmodule
```

### Fail Example

```SystemVerilog
module M;
  always_comb
    if (a)
      a = 0; // Missing begin/end.
endmodule
////////////////////////////////////////////////////////////////////////////////
module M;
  always_comb
    if (a) begin
      a = 0;
    end else if (a)
      a = 0; // Missing begin/end.
endmodule
////////////////////////////////////////////////////////////////////////////////
module M;
  always_comb
    if (a) begin
      a = 0;
    end else if (a) begin
      a = 0;
    end else
      a = 0; // Missing begin/end.
endmodule
////////////////////////////////////////////////////////////////////////////////
module M;
  always_comb begin
    if (a)
      a = 0; // Missing begin/end.
  end
endmodule
////////////////////////////////////////////////////////////////////////////////
module M;
  always_comb begin
    if (a) a = 0; // This conditional statement is okay.
    else if (a) a = 0;
    else a = 0;

    if (a)   // Check all if-statements, not only the first.
      a = 0; // Missing begin/end.
  end
endmodule
```

### Explanation

This rule is to help prevent a common class of coding mistake, where a future
maintainer attempts to add further statements to the conditional block, but
accidentally writes something different.

See also:
  - **multiline_for_begin** - Useful companion rule.
  - **style_indent** - Useful companion rule.

The most relevant clauses of IEEE1800-2017 are:
  - 12.4 Conditional if-else statement


---
## `non_ansi_module`

### Hint

Declare `module` header in ANSI style.

### Reason

Non-ANSI module headers are visually noisy and error-prone.

### Pass Example

```SystemVerilog
module M      // An ANSI module has ports declared in the module header.
  ( input  a
  , output b
  );
endmodule
////////////////////////////////////////////////////////////////////////////////
module M;     // A module with no ports is also ANSI.
endmodule
////////////////////////////////////////////////////////////////////////////////
module M      // Declaring ports in the header with default direction (inout)
  ( a         // also specifies an ANSI module.
  , b
  );
endmodule
```

### Fail Example

```SystemVerilog
module M
  ( a
  , b
  );
  input  a;   // Declaring ports outside the module header declaration
  output b;   // makes this a non-ANSI module.
endmodule
```

### Explanation

There are two ways to declare a module header in SystemVerilog:
1. ANSI style - newer, neater, more succinct, compatible with IEEE1364-2001.
2. non-ANSI style - additionally compatible with older Verilog (IEEE1364-1995).
Examples of both styles are given in IEEE1364-2001 (e.g. pages 180 vs 182) and
IEEE1800-2017 (e.g. pages 702 vs 700).

The non-ANSI style separates the declaration of ports, their direction, and
their datatype.
In addition to requiring more text, and visual noise, to convey the same
information, the non-ANSI style encourages simple coding mistakes where
essential attributes may be forgotten.
This rule requires that module headers are declared using the ANSI style.

See also:
  - None applicable

The most relevant clauses of IEEE1800-2017 are:
  - 23.2 Module definitions


---
## `non_blocking_assignment_in_always_comb`

### Hint

Remove non-blocking assignment in `always_comb`.

### Reason

Scheduling between blocking and non-blocking assignments is non-deterministic.

### Pass Example

```SystemVerilog
module M;
  always_comb
    x = 0;
endmodule
```

### Fail Example

```SystemVerilog
module M;
  always_comb
    x <= 0;
endmodule
```

### Explanation

Simulator event ordering between blocking and non-blocking assignments
is undefined, so observed behavior is simulator-dependent.
This rule forbids the use of non-blocking assigments (using the `<=` operator)
in `always_comb` blocks.
Instead, use the blocking assignment operator `=`.

An excellent paper detailing the semantics of Verilog blocking and non-blocking
assignments is written by Clifford E Cummings and presented at SNUG-2000,
"Nonblocking Assignments in Verilog Synthesis, Coding Styles that Kill".

See also:
  - **blocking_assignment_in_always_ff** - Useful companion rule.

The most relevant clauses of IEEE1800-2017 are:
  - 4.9.3 Blocking assignment
  - 4.9.4 Non-blocking assignment
  - 9.2.2.2 Combinational logic `always_comb` procedure
  - 9.4.2 Event control
  - 10.4.1 Blocking procedural assignments
  - 10.4.2 Nonblocking procedural assignments


---
## `output_with_var`

### Hint

Specify `var` datakind on `output` ports.

### Reason

Explicit datakind of output ports should be consistent with input ports.

### Pass Example

```SystemVerilog
module M
  ( output var logic a
  );
endmodule
```

### Fail Example

```SystemVerilog
module M
  ( output logic a
  );
endmodule
```

### Explanation

This check mandates that each `output` port must be explicitly declared as a
variable, rather than the default nettype or implict datakind.

The rules for determining port kind, datatype, and direction are specified in
IEEE1800-2017 Clause 23.2.2.3 and facilitate various shorthand notations which
are backwards compatible with the semantics of Verilog (IEEE1364-1995):
- `output a` -> `output tri logic a` The implicit datatype is `logic` and the
  default nettype is `tri` (without overriding via the `` `default_nettype ``
  compiler directive).
- `output wire a` -> `output tri logic a` Again, using the implicit datatype of
  `logic`;
  As `wire` is an alias for `tri`, this is equivalent to the above example.
- `output wire logic a` -> `output tri logic a` Again, even with an explicit
  datatype (`logic`), the `wire` keyword is simply an alias for the datakind
  `tri`.
- `output logic a` -> `output var logic a` This time the datakind is implicit,
  but the datatype is *explicit*, so the inferred datakind is `var`.

When the datatype is implicit and the default nettype is overridden to none,
i.e. with the compiler directive `` `default_nettype none ``,  output ports
require an explicit datakind.

Although the semantics of `output a` are equivalent in IEEE1364-1995, the
intent is not clearly described, and the difference to `output logic a` is
unintuitive.
An author should use `output` to declare ports which should only be driven
internally, and `inout` to declare ports which may also be driven externally.
In order to describe the intended uni-directional behavior, `output` ports must
be declared with an explicit `var` datakind, thus requiring the compiler to
check that the output is only driven from within the module (otherwise, emit an
error).

See also:
  - **default_nettype_none** - Useful companion rule.
  - **inout_with_tri** - Suggested companion rule.
  - **output_with_var** - Suggested companion rule.
  - **prefix_output** - Useful companion rule.

The most relevant clauses of IEEE1800-2017 are:
  - 6.5 Nets and variables
  - 6.6 Net types
  - 22.8 default nettype
  - 23.2.2 Port declarations


---
## `parameter_default_value`

### Hint

Specify `parameter` with an explicit default value.

### Reason

Default values are required by some tools and clarify intent.

### Pass Example

```SystemVerilog
module M
  #(parameter int P = 0
  ) ();
endmodule
```

### Fail Example

```SystemVerilog
module M
  #(parameter int P // Type is specified (good), but default value isn't (bad).
  ) ();
endmodule
////////////////////////////////////////////////////////////////////////////////
module M
  #(parameter Q // Neither type or default value are specified (very bad).
  ) ();
endmodule
////////////////////////////////////////////////////////////////////////////////
module M
  #(parameter int P = 0
  , R // Legal, but even less clear about the author's intention.
  ) ();
endmodule
```

### Explanation

It is legal for parameters declared in a parameter port list to omit
a default value (an elaboration-time constant), thus setting to parameter value
to the default value of its type when not overridden.
This language feature can be used by module authors to force integrators to
choose an override value, by ensuring that the default is invalid.

```systemverilog
module M #(parameter int NE0) ();
  if (0 == NE0) $error("MUST_OVERRIDE must not be zero.");
endmodule

module Parent ();
  M u_bad (); // This causes elaboration error.
  M #(NE0=1) u_good ();
endmodule
```

The example above uses a system elaboration task to explicitly force an
elaboration error, but there are several ways to implictly cause elaboration
errors.
Relying on the type's default value can cause problems for two reasons:
1. Some tools do not support this syntax.
2. Simply omitting the default value is unclear about the author's intention,
  particularly when the type is also omitted.

This rule checks that all parameter ports have an explicit default value.

See also:
  - **parameter_explicit_type** - Useful companion rule.
  - **parameter_type_twostate** - Useful companion rule.

The most relevant clauses of IEEE1800-2017 are:
  - 6.20.1 Parameter declaration syntax
  - 6.20.2 Value parameters
  - 23.2.3 Parameterized modules
  - A.10 Footnotes (normative), number 18.


---
## `parameter_explicit_type`

### Hint

Provide an explicit type in `parameter` declaration.

### Reason

Explicit parameter types clarify intent and improve readability.

### Pass Example

```SystemVerilog
module M
  #(parameter int a = 0
  ) ();
endmodule
```

### Fail Example

```SystemVerilog
module M
  #(parameter a = 0
  ) ();
endmodule
////////////////////////////////////////////////////////////////////////////////
module M
  #(parameter a = int'(0)
  ) ();
endmodule
```

### Explanation

The type of a parameter is more fundmental to express intent than its value.
By analogy, asking a shopkeeper for "5 oranges" is more likely to be correctly
understood than simply asking for "5" without clarification.
This rule requires that authors consider and specify the type of each
module `parameter` port.
Explicit types help readers, particularly large-scale integrators, to
understand exactly what values are expected, thus reducing the effort they need
to expend reading how the parameter is used.

Without an explicit type, a module parameter will take a type compatible with
its default assignment, or a type compatible with any override values.
Implict types can thereby introduce discrepencies between what the author
intends and how tools interpret the code.
For example, interactions between the default datatype `logic`, constant
functions, and case expressions can result in mismatches between simulation and
synthesis.
A detailed investigation into the semantics of implicit vs explicit types
on SystemVerilog `parameter` and `localparam`s can be found in a tutorial
paper here:
<https://github.com/DaveMcEwan/dmpvl/tree/master/prs/paper/ParameterDatatypes>

See also:
  - **localparam_explicit_type** - Useful companion rule.
  - **localparam_type_twostate** - Useful companion rule.
  - **parameter_type_twostate** - Useful companion rule.

The most relevant clauses of IEEE1800-2017 are:
  - 6.3 Value set
  - 6.11 Integer data types
  - 6.20.2 Value parameters
  - 23.2.3 Parameterized modules


---
## `parameter_in_generate`

### Hint

Replace `parameter` keyword with `localparam`.

### Reason

In a generate block, `localparam` properly describes the non-overridable semantics.

### Pass Example

```SystemVerilog
module M;
  for (genvar i=0; i < 5; i++) begin
    localparam int P1 = 1;
  end

  if (1) begin
    localparam int P2 = 2;
  end else begin
    localparam int P3 = 3;
  end

  case (1)
    0: begin
      localparam int P4 = 4;
    end
    default: begin
      localparam int P5 = 5;
    end
  endcase
endmodule
```

### Fail Example

```SystemVerilog
module M;
  for (genvar i=0; i < 5; i++) begin
    parameter int P1 = 1;
  end

  if (1) begin
    parameter int P2 = 2;
  end else begin
    parameter int P3 = 3;
  end

  case (1)
    0: begin
      parameter int P4 = 4;
    end
    default: begin
      parameter int P5 = 5;
    end
  endcase
endmodule
```

### Explanation

In the context of a generate block, the `parameter` keyword is a synonym for
the `localparam` keyword.
This rule encourages the author to consider that the constant may not be
overridden and convey that explictly.

See also:
  - **parameter_in_package**

The most relevant clauses of IEEE1800-2017 are:
  - 6.20.4 Local parameters (localparam)
  - 27 Generate constructs, particularly 27.2 Overview.


---
## `parameter_in_package`

### Hint

Replace `parameter` keyword with `localparam`.

### Reason

In a package, `localparam` properly describes the non-overridable semantics.

### Pass Example

```SystemVerilog
package P;
  localparam int A = 1;
endpackage
```

### Fail Example

```SystemVerilog
package P;
  parameter int A = 1;
endpackage
```

### Explanation

In the context of a package, the `parameter` keyword is a synonym for the
`localparam` keyword.
This rule encourages the author to consider that the constant may not be
overridden and convey that explictly.

See also:
  - **parameter_in_generate**

The most relevant clauses of IEEE1800-2017 are:
  - 6.20.4 Local parameters (localparam)
  - 26 Packages


---
## `parameter_type_twostate`

### Hint

Declare `parameter` with an explicit 2-state type.

### Reason

Design constants with Xs or Zs may cause simulation/synthesis mismatch.

### Pass Example

```SystemVerilog
module M
  #(parameter byte     A = 8'b0
  , parameter shortint B = 16'b0
  , parameter int      C = 32'b0
  , parameter longint  D = 64'b0
  , parameter bit      E = 1'b0
  ) ();
endmodule
```

### Fail Example

```SystemVerilog
module M
  #(parameter integer A = 32'b0
  ) ();
endmodule
////////////////////////////////////////////////////////////////////////////////
module M
  #(parameter logic B = 1'b0
  ) ();
endmodule
////////////////////////////////////////////////////////////////////////////////
module M
  #(parameter reg C = 1'b0
  , logic         Z = 1'b0 // TODO: Z isn't caught.
  ) ();
endmodule
```

### Explanation

The reasoning behind this rule is equivalent to that of
**localparam_type_twostate**.
Please see the explanation for **localparam_type_twostate**.

See also:
  - **localparam_explicit_type** - Useful companion rule.
  - **localparam_type_twostate** - Useful companion rule, equivalent reasoning.
  - **parameter_explicit_type** - Useful companion rule.

The most relevant clauses of IEEE1800-2017 are:
  - 6.8 Variable declarations
  - 6.11 Integer data types
  - 7.2.1 Packed structures
  - 11.4.5 Equality operators
  - 11.4.6 Wildcard equality operators


---
## `sequential_block_in_always_comb`

### Hint

Keywords `begin` and `end` are forbidden within `always_comb`.

### Reason

Sequential blocks within `always_comb` introduce sequential dependencies.

### Pass Example

```SystemVerilog
module M;
  always_comb
    a = b;

  always_comb
    if (x)
      a = b;
    else
      a = c;

  always_comb
    case (x)
      one:     a = x;
      two:     a = y;
      default: a = z;
    endcase
endmodule
```

### Fail Example

```SystemVerilog
module M;
  always_comb begin
    a = z;
  end
endmodule
////////////////////////////////////////////////////////////////////////////////
module M;
  always_comb
    if (bar) begin
      b = z;
    end
endmodule
////////////////////////////////////////////////////////////////////////////////
module M;
  always_comb
    if (bar) c = z;
    else begin
      c = z;
    end
endmodule
////////////////////////////////////////////////////////////////////////////////
module M;
  always_comb
    case (bar)
      one: begin
        d = z;
      end
      two: d = z;
      default: d = z;
    endcase
endmodule
```

### Explanation

This rule has two purposes:
1. Prevent mismatches between simulation and synthesis.
2. Avoid unnecessarily restricting the simulator's scheduler.

An `always_comb` block is scheduled for execution whenever any of the RHS
variables (or nets) change value, which can lead to unnecessary sequential
dependencies.
For example, the following block is requires that the "expensive" (in terms
of CPU time) function must be called to update `a` whenever `z` changes value,
in addition to whenever `y` changes value.
```systemverilog
always_comb begin
  a = expensive(y);
  b = z;
end
```

The above example can be reformed to allow the simulator more flexibility in
how it schedules processes.
Logical equivalence is maintained, and a synthesis tool will interpret these
examples equivalently.
Note that continuous assignment (using `assign`) is not sensitive to changes in
`y` because functions are not transparent.
```systemverilog
always_comb a = expensive(y);
assign b = z;
```

This rule is intended for synthesisable code only, not testbench code.
Testbenches often necessarily rely on sequential dependencies, but a synthesis
tool for digital synchronous logic will produce a netlist without sequential
dependencies.
That can lead to a mismatch between simulation and synthesis.

See also:
  - **style_indent** - Useful companion rule.
  - **sequential_block_in_always_ff** - Similar rule, different purpose.
  - **sequential_block_in_always_latch** - Similar rule, different purpose.

The most relevant clauses of IEEE1800-2017 are:
  - 4.6 Determinisim
  - 9.2.2.2 Combinational logic always_comb procedure
  - 9.3.1 Sequential blocks
  - 10.3 Continuous assignments
  - 10.4 Procedural assignments


---
## `sequential_block_in_always_ff`

### Hint

Keywords `begin` and `end` are forbidden within `always_ff`.

### Reason

Sequential blocks within `always_ff` may encourage overly-complex code.

### Pass Example

```SystemVerilog
module M;
  always_ff @(posedge clk)
    q <= d;

  always_ff @(posedge clk)
    if (x) q <= d;

  always_ff @(posedge clk)
    if (rst) q <= 0;
    else     q <= d;

  always_ff @(posedge clk)
    case (foo)
      one:     q <= x;
      two:     r <= y;
      default: s <= z;
    endcase
endmodule
```

### Fail Example

```SystemVerilog
module M;
  always_ff @(posedge clk) begin
    a <= z;
  end
endmodule
////////////////////////////////////////////////////////////////////////////////
module M;
  always_ff @(posedge clk)
    if (x) begin
      a <= z;
    end
endmodule
////////////////////////////////////////////////////////////////////////////////
module M;
  always_ff @(posedge clk)
    if (x) a <= z;
    else begin
      a <= z;
    end
endmodule
////////////////////////////////////////////////////////////////////////////////
module M;
  always_ff @(posedge clk)
    case (x)
      foo: begin
        a <= z;
      end
      bar: a <= z;
      default: a <= z;
    endcase
endmodule
```

### Explanation

The consequences/purposes of this rule are perhaps subtle, particulaly in how
it works with companion rules **default_nettype_none**, **explicit_case_default**,
**explicit_if_else**, **style_indent**, and a guideline to avoid `for` within
`always_ff`.

In conjunction with these companion rules and guidelines, a nice consequence is
that editing code after the fact is "safe", i.e. not error prone.
Without `begin`/`end` adding another statement to a single-statement conditional
block may be error prone.
This is why coding styles for C-style languages often forbid writing
`if (a) foo;`, instead requiring `if (a) { foo; }` - because it's easy to forget
to add braces with an additional statement like `if (a) { foo; bar; }`.
While a simple rule is to require the use of `begin` and `end` (or `{` and `}`),
this introduces visual noise.
The goal is to guard programmers from making a simple and easy mistake.
This rule, in conjunction with the companion rules, achieves the same goal using
a different approach, in addition to providing other nice properties.

With a sequential block (marked by `begin` and `end`) you can assign to multiple
signals in a leaf conditon which can easily result in difficult-to-comprehend
logic, e.g.:
```systemverilog
always_ff @(posedge clk) begin
  if (cond) begin
    foo_q <= foo_d;       // Block was originally written for foo.
    bar_q <= bar_d;       // This was added later.
  end
  bar_q <= bar_d;         // What happens to bar_q?
end
```
By forbidding sequential blocks, you enforce that exactly signal is assigned to
per leaf condition.
A nice consequence is that exactly one signal is updated on each evaluation of
the `always_ff` block.
IEEE1800-2017 specifies that if a signal is assigned to in an `always_ff` block,
then it shall not be assigned to by any other block (compile error).

An example with multiple signals in the `always_ff` is a ping-pong buffer (AKA
shunt buffer, storage of a 2-entry fifo).
Due to the construction, you can be sure that you never update both entries at
the same time, except when that is clearly explicit.
```systemverilog
  // Enforced exclusive updates, with reset and clockgate.
  always_ff @(posedge clk)
    if (rst)
      {ping_q, pong_q} <= '0; // Assignment to multiple signals is explicit.
    else if (clkgate)
      if (foo) ping_q <= foo;
      else     pong_q <= foo;
    else // Optional explicit else.
      {ping_q, pong_q} <= {ping_q, pong_q};
```

Another example with multiple signals is an address decoder.
Due to the construction, you can be sure that you aren't accidentally updating
multiple registers on a write to one address.
```systemverilog
  // Enforced exclusivity of address decode.
  always_ff @(posedge clk)
    if (write)
      case (addr)
        123:        red_q   <= foo;
        456:        blue_q  <= foo;
        789:        green_q <= foo;
        default:    black_q <= foo; // Optional explicit default.
      endcase
```

When you don't need those exclusivity properties, only one signal should be
updated per `always_ff`.
That ensures that the code doesn't get too deep/complex/unintuitive and
drawing a logical diagram is straightforward.
This is the expected form for most signals.
```systemverilog
  always_ff @(posedge clk)
    if (rst)          ctrl_q <= '0;
    else if (clkgate) ctrl_q <= ctrl_d;
    else              ctrl_q <= ctrl_q; // Optional explicit else.
```

See also:
  - **default_nettype_none** - Useful companion rule.
  - **explicit_case_default** - Useful companion rule.
  - **explicit_if_else** - Useful companion rule.
  - **style_indent** - Useful companion rule.
  - **sequential_block_in_always_comb** - Similar rule, different purpose.
  - **sequential_block_in_always_latch** - Similar rule, different purpose.

The most relevant clauses of IEEE1800-2017 are:
  - 4.6 Determinisim
  - 9.2.2.4 Sequential logic always_ff procedure
  - 9.3.1 Sequential blocks
  - 9.4.2 Event control
  - 12.4 Conditional if-else statement
  - 12.5 Case statement
  - 12.7 Loop statements


---
## `sequential_block_in_always_latch`

### Hint

Keywords `begin` and `end` are forbidden within `always_latch`.

### Reason

Sequential blocks within `always_latch` may encourage overly-complex code.

### Pass Example

```SystemVerilog
module M;
  always_latch
    if (foo) a <= b;

  always_latch
    if (foo) b <= y;
    else     b <= z;

  always_latch
    case (foo)
      one:     a <= x;
      two:     b <= y;
      default: c <= z;
    endcase
endmodule
```

### Fail Example

```SystemVerilog
module M;
  always_latch begin
    a <= z;
  end
endmodule
////////////////////////////////////////////////////////////////////////////////
module M;
  always_latch
    if (x) begin
      a <= z;
    end
endmodule
////////////////////////////////////////////////////////////////////////////////
module M;
  always_latch
    if (x) a <= z;
    else begin
      a <= z;
    end
endmodule
////////////////////////////////////////////////////////////////////////////////
module M;
  always_latch
    case (x)
      foo: begin
        a <= z;
      end
      bar: a <= z;
      default: a <= z;
    endcase
endmodule
```

### Explanation

The explanation of **sequential_block_in_always_ff**, and much of the explanation
of **sequential_block_in_always_comb**, also applies to this rule.
Main points are that avoiding `begin`/`end` helps protect the programmer against
simple mistakes, provides exclusivity properties by construction, and avoids
restricting simulator scheduling decisions.

See also:
  - **default_nettype_none** - Useful companion rule.
  - **explicit_case_default** - Useful companion rule.
  - **explicit_if_else** - Useful companion rule.
  - **style_indent** - Useful companion rule.
  - **sequential_block_in_always_comb** - Similar rule, different purpose.
  - **sequential_block_in_always_ff** - Similar rule, different purpose.

The most relevant clauses of IEEE1800-2017 are:
  - 4.6 Determinisim
  - 9.2.2.3 Latched logic always_latch procedure
  - 9.3.1 Sequential blocks
  - 9.4.2 Event control
  - 12.4 Conditional if-else statement
  - 12.5 Case statement
  - 12.7 Loop statements


# Naming Convention Rules

Rules for checking against naming conventions are named with either the suffix
`_with_label` or one of these prefixes:
- `prefix_`
- `(lower|upper)camelcase_`
- `re_(forbidden|required)_`

Naming conventions are useful to help ensure consistency across components in
large projects.
A naming convention might be designed with several, sometimes competing, points
of view such as:
- Enable simple identification of code's owner, e.g. "Prefix all module
  identifiers with `BlueTeam_` at the point of declaration".
  This makes it easy for the blue team to review their own code, without being
  distracted by other team's code.
  Not specific to SystemVerilog, i.e also applicable to VHDL.
- Enhance readability of netlists, e.g. "Prefix all module instances with `u_`,
  interface instances with `uin_`, and generate blocks with `l_`".
  This facilitates straightforward translation from a netlist identifier to its
  corresponding identifier in SystemVerilog.
  Not specific to SystemVerilog, i.e also applicable to VHDL.
- Enhance readability of code for integrators and reviewers, e.g. "Prefix all
  ports with `i_`, `o_`, or `b_` for inputs, outputs, and bi-directionals
  respectively".
  This allows a reader to glean important information about how ports and
  internal logic are connected without the need to scroll back-and-forth
  through a file and/or memorize the portlist.
- Add redundancy to capture design intent, e.g. "Suffix every signal which
  should infer a flip-flop with `_q`".
  By using conventional terminology (`d` for input, `q` for output) readers
  will be alerted to investigate any flip-flops without this prefix as the
  tools may not be treating the code as the original author intended.
  Some example suffixes include:
  - `_d`: Input to a flip-flop.
  - `_q`: Output from a flip-flop.
  - `_lat`: Output from a latch.
  - `_mem`: Memory model.
  - `_a`: Asynchronous signal.
  - `_n`: Active-low signal.
  - `_dp`, `_dn`: Differential positive/negative pair.
  - `_ana`: Analog signal.
  - `_55MHz`: A signal with a required operating frequency.
- On the above two points, prefixes are redundant re-statements of information
  which must is explicit in SystemVerilog semantics, and suffixes are redundant
  clarifications of information which can only be specified implictly in
  SystemVerilog.

The rules `re_forbidden_*` can also be used to restrict language features.
For example, if a project requires that interfaces must never be used, you can
enable the rule `re_forbidden_interface` and configure it to match all
identifier strings.
By forbidding all possible identifiers at the point of declaration, no
interfaces may be specified.
For example:
```toml
[option]
re_forbidden_interface = ".*"

[rules]
re_forbidden_interface = true
```


---
## `generate_case_with_label`

### Hint

Use a label with prefix "l_" on conditional generate block.

### Reason

Unnamed generate blocks imply unintuitive hierarchical paths.

### Pass Example

```SystemVerilog
module A;
  generate case (2'd3)
    2'd1:     begin: l_nondefault wire c = 1'b0; end
    default:  begin: l_default    wire c = 1'b0; end
  endcase endgenerate
endmodule
```

### Fail Example

```SystemVerilog
module M;
  case (2'd0)             // No begin/end delimiters.
    2'd1:
      logic a = 1'b0;
    default:
      logic a = 1'b0;
  endcase
endmodule
////////////////////////////////////////////////////////////////////////////////
module M;
  case (2'd1)             // begin/end delimiters, but no label.
    2'd1: begin
      logic b = 1'b0;
    end
    default: begin
      logic b = 1'b0;
    end
  endcase
endmodule
////////////////////////////////////////////////////////////////////////////////
module M;
  case (2'd2)             // With label, but no prefix.
    2'd1: begin: foo
      logic c = 1'b0;
    end: foo              // NOTE: With optional label on end.
    default: begin: bar
      logic c = 1'b0;
    end                   // NOTE: Without optional label on end.
  endcase
endmodule
////////////////////////////////////////////////////////////////////////////////
module M;
  case (2'd4)             // Without default arm.
    2'd1: begin: foo
      logic e = 1'b0;
    end
  endcase
endmodule
////////////////////////////////////////////////////////////////////////////////
module M;
  case (2'd5)             // Without non-default arm.
    default: begin: bar
      logic f = 1'b0;
    end
  endcase
endmodule
```

### Explanation

Conditional generate constructs select zero or one blocks from a set of
alternative generate blocks within a module, interface, program, or checker.
The selection of which generate blocks are instantiated is decided during
elaboration via evaluation of constant expressions.
Generate blocks introduce hierarchy within a module, whether they are named or
unnamed.
Unnamed generate blocks are assigned a name, e.g. `genblk5`, which other tools
can use and depend on.
For example, to find a specific DFF in a netlist you could use a hierarchical
path like `top.genblk2[3].u_cpu.genblk5.foo_q`.
The naming scheme for unnamed generated blocks is defined in
IEEE1800-2017 clause 27.6.

These implicit names are not intuitive for human readers, so this rule is
designed to check three things:
1. The generate block uses `begin`/`end` delimiters.
2. The generate block has been given a label, e.g. `begin: mylabel`.
3. The label has an appropriate prefix, e.g. `begin: l_mylabel` starts with
  the string `l_`.

The prefix is useful to when reading hierarchical paths to distinguish between
module/interface instances and generate blocks.
For example, `top.l_cpu_array[3].u_cpu.l_debugger.foo_q` provides the reader
with more useful information than `top.genblk2[3].u_cpu.genblk5.foo_q`.

See also:
  - **generate_for_with_label** - Similar reasoning, useful companion rule.
  - **generate_if_with_label** - Equivalent reasoning, useful companion rule.
  - **prefix_instance** - Useful companion rule.

The most relevant clauses of IEEE1800-2017 are:
  - 27.5 Conditional generate constructs
  - 27.6 External names for unnamed generate blocks


---
## `generate_for_with_label`

### Hint

Use a label with prefix "l_" on loop generate block.

### Reason

Unnamed generate blocks imply unintuitive hierarchical paths.

### Pass Example

```SystemVerilog
module M;
  for(genvar i=0; i < 10; i++) begin: l_a
  end
endmodule
```

### Fail Example

```SystemVerilog
module M;
  for (genvar i=0; i < 10; i++) // No begin/end delimeters.
    assign a[i] = i;
endmodule
////////////////////////////////////////////////////////////////////////////////
module M;
  for (genvar i=0; i < 10; i++) begin // begin/end delimiters, but no label.
    assign a[i] = i;
  end
endmodule
////////////////////////////////////////////////////////////////////////////////
module M;
  for (genvar i=0; i < 10; i++) begin: foo // With label, but no prefix.
    assign a[i] = i;
  end
endmodule
```

### Explanation

A loop generate construct allows a single generate block to be instantiated
multiple times within a module, interface, program, or checker.
The selection of which generate blocks are instantiated is decided during
elaboration via evaluation of constant expressions.
Generate blocks introduce hierarchy within a module, whether they are named or
unnamed.
Unnamed generate blocks are assigned a name, e.g. `genblk5`, which other tools
can use and depend on.
For example, to find a specific DFF in a netlist you could use a hierarchical
path like `top.genblk2[3].u_cpu.genblk5.foo_q`.
The naming scheme for unnamed generated blocks is defined in
IEEE1800-2017 clause 27.6.

These implicit names are not intuitive for human readers, so this rule is
designed to check three things:
1. The generate block uses `begin`/`end` delimiters.
2. The generate block has been given a label, e.g. `begin: mylabel`.
3. The label has an appropriate prefix, e.g. `begin: l_mylabel` starts with
  the string `l_`.

The prefix is useful to when reading hierarchical paths to distinguish between
module/interface instances and generate blocks.
For example, `top.l_cpu_array[3].u_cpu.l_debugger.foo_q` provides the reader
with more useful information than `top.genblk2[3].u_cpu.genblk5.foo_q`.

See also:
  - **generate_case_with_label** - Similar reasoning, useful companion rule.
  - **generate_if_with_label** - Similar reasoning, useful companion rule.
  - **prefix_instance** - Useful companion rule.

The most relevant clauses of IEEE1800-2017 are:
  - 27.4 Loop generate constructs
  - 27.6 External names for unnamed generate blocks


---
## `generate_if_with_label`

### Hint

Use a label with prefix "l_" on conditional generate block.

### Reason

Unnamed generate blocks imply unintuitive hierarchical paths.

### Pass Example

```SystemVerilog
module M;
  if (a) begin: l_abc
  end else if (b) begin: l_def
  end else begin: l_hij
  end
endmodule
```

### Fail Example

```SystemVerilog
module M;
  if (x)                        // No begin/end delimeters.
    assign a = 0;               // if condition.
  else if (x) begin: l_def
    assign a = 1;
  end else begin: l_hij
    assign a = 2;
  end
endmodule
////////////////////////////////////////////////////////////////////////////////
module M;
  if (x) begin: l_abc
    assign a = 0;
  end else if (x)               // No begin/end delimeters.
    assign a = 1;               // else-if condition.
  else begin: l_hij
    assign a = 2;
  end
endmodule

// TODO: This isn't caught.
module M;
  if (x) begin: l_abc
    assign a = 0;
  end else if (x) begin: l_def
    assign a = 1;
  end else                      // No begin/end delimeters.
    assign a = 2;               // else condition
endmodule
////////////////////////////////////////////////////////////////////////////////
module M;
  if (x) begin                  // begin/end delimiters, but no label.
    assign a = 0;               // if condition.
  end else if (x) begin: l_def
    assign a = 1;
  end else begin: l_hij
    assign a = 2;
  end
endmodule
////////////////////////////////////////////////////////////////////////////////
module M;
  if (x) begin: l_abc
    assign a = 0;
  end else if (x) begin         // begin/end delimiters, but no label.
    assign a = 1;               // else-if condition.
  end else begin: l_hij
    assign a = 2;
  end
endmodule
////////////////////////////////////////////////////////////////////////////////
module M;
  if (x) begin: l_abc
    assign a = 0;
  end else if (x) begin: l_def
    assign a = 1;
  end else begin                // begin/end delimiters, but no label.
    assign a = 2;               // else condition
  end
endmodule
////////////////////////////////////////////////////////////////////////////////
module M;
  if (x) begin: foo             // With label, but no prefix.
    assign a = 0;               // if condition.
  end else if (x) begin: l_def
    assign a = 1;
  end else begin: l_hij
    assign a = 2;
  end
endmodule
////////////////////////////////////////////////////////////////////////////////
module M;
  if (x) begin: l_abc
    assign a = 0;
  end else if (x) begin: foo    // With label, but no prefix.
    assign a = 1;               // else-if condition.
  end else begin: l_hij
    assign a = 2;
  end
endmodule
////////////////////////////////////////////////////////////////////////////////
module M;
  if (x) begin: l_abc
    assign a = 0;
  end else if (x) begin: l_def
    assign a = 1;
  end else begin: foo           // With label, but no prefix.
    assign a = 2;               // else condition
  end
endmodule
```

### Explanation

Conditional generate constructs select zero or one blocks from a set of
alternative generate blocks within a module, interface, program, or checker.
The selection of which generate blocks are instantiated is decided during
elaboration via evaluation of constant expressions.
Generate blocks introduce hierarchy within a module, whether they are named or
unnamed.
Unnamed generate blocks are assigned a name, e.g. `genblk5`, which other tools
can use and depend on.
For example, to find a specific DFF in a netlist you could use a hierarchical
path like `top.genblk2[3].u_cpu.genblk5.foo_q`.
The naming scheme for unnamed generated blocks is defined in
IEEE1800-2017 clause 27.6.

These implicit names are not intuitive for human readers, so this rule is
designed to check three things:
1. The generate block uses `begin`/`end` delimiters.
2. The generate block has been given a label, e.g. `begin: mylabel`.
3. The label has an appropriate prefix, e.g. `begin: l_mylabel` starts with
  the string `l_`.

The prefix is useful to when reading hierarchical paths to distinguish between
module/interface instances and generate blocks.
For example, `top.l_cpu_array[3].u_cpu.l_debugger.foo_q` provides the reader
with more useful information than `top.genblk2[3].u_cpu.genblk5.foo_q`.

See also:
  - **generate_case_with_label** - Equivalent reasoning, useful companion rule.
  - **generate_for_with_label** - Similar reasoning, useful companion rule.
  - **prefix_instance** - Useful companion rule.

The most relevant clauses of IEEE1800-2017 are:
  - 27.5 Conditional generate constructs
  - 27.6 External names for unnamed generate blocks


---
## `lowercamelcase_interface`

### Hint

Begin `interface` name with lowerCamelCase.

### Reason

Naming convention simplifies audit.

### Pass Example

```SystemVerilog
interface fooBar;
endinterface
```

### Fail Example

```SystemVerilog
interface FooBar;
endinterface
```

### Explanation

There are 3 usual types of SystemVerilog file for synthesizable design code
(module, interface, package) and having a simple naming convention helps
distinguish them from a filesystem viewpoint.
In Haskell, types/typeclasses must start with an uppercase letter, and
functions/variables must start with a lowercase letter.
This rule checks part of a related naming scheme where modules and interfaces
should start with a lowercase letter, and packages should start with an
uppercase letter.

See also:
  - **lowercamelcase_module** - Suggested companion rule.
  - **lowercamelcase_package** - Potential companion rule.
  - **prefix_interface** - Alternative rule.
  - **uppercamelcase_interface** - Mutually exclusive alternative rule.
  - **uppercamelcase_module** - Potential companion rule.
  - **uppercamelcase_package** - Suggested companion rule.


---
## `lowercamelcase_module`

### Hint

Begin `module` name with lowerCamelCase.

### Reason

Naming convention simplifies audit.

### Pass Example

```SystemVerilog
module fooBar;
endmodule
```

### Fail Example

```SystemVerilog
module FooBar;
endmodule
```

### Explanation

There are 3 usual types of SystemVerilog file for synthesizable design code
(module, interface, package) and having a simple naming convention helps
distinguish them from a filesystem viewpoint.
In Haskell, types/typeclasses must start with an uppercase letter, and
functions/variables must start with a lowercase letter.
This rule checks part of a related naming scheme where modules and interfaces
should start with a lowercase letter, and packages should start with an
uppercase letter.

See also:
  - **lowercamelcase_interface** - Suggested companion rule.
  - **lowercamelcase_package** - Potential companion rule.
  - **prefix_module** - Alternative rule.
  - **uppercamelcase_interface** - Potential companion rule.
  - **uppercamelcase_module** - Mutually exclusive alternative rule.
  - **uppercamelcase_package** - Suggested companion rule.


---
## `lowercamelcase_package`

### Hint

Begin `package` name with lowerCamelCase.

### Reason

Naming convention simplifies audit.

### Pass Example

```SystemVerilog
package fooBar;
endpackage
```

### Fail Example

```SystemVerilog
package FooBar;
endpackage
```

### Explanation

There are 3 usual types of SystemVerilog file for synthesizable design code
(module, interface, package) and having a simple naming convention helps
distinguish them from a filesystem viewpoint.
In Haskell, types/typeclasses must start with an uppercase letter, and
functions/variables must start with a lowercase letter.
This rule checks part of a related naming scheme where modules and interfaces
should start with an uppercase letter, and packages should start with an
lowercase letter.

See also:
  - **lowercamelcase_interface** - Potential companion rule.
  - **lowercamelcase_module** - Potential companion rule.
  - **prefix_package** - Alternative rule.
  - **uppercamelcase_interface** - Suggested companion rule.
  - **uppercamelcase_module** - Suggested companion rule.
  - **uppercamelcase_package** - Mutually exclusive alternative rule.


---
## `prefix_inout`

### Hint

Prefix `inout` port identifier with "b_".

### Reason

Port prefixes help readers to follow signals through modules.

### Pass Example

```SystemVerilog
module M
  ( inout var b_foo
  , input var logic [FOO-1:0] b_bar
  );
endmodule
```

### Fail Example

```SystemVerilog
module M
  ( inout var foo // `foo` is missing prefix.
  );
endmodule
////////////////////////////////////////////////////////////////////////////////
module M
  ( inout var logic [A-1:0] bar // `bar` is missing prefix, not `A`.
  );
endmodule
////////////////////////////////////////////////////////////////////////////////
module M
  ( inout var i_foo
  , inout var bar // `bar` is missing prefix.
  );
endmodule
```

### Explanation

There are 4 kinds of SystemVerilog port (`inout`, `input`, `output`, and `ref`),
though `ref` is not generally used for synthesisable code.
For a new reader, unfamiliar with a large module, it is useful to be able to
distinguish at a glance between which signals are ports and internal ones.
This is especially useful for an integrator who needs to read and understand the
boundaries of many modules quickly and accurately.
To use a visual analogy, prefixing port names is like adding arrowheads to a
schematic - they're not essential, but they speed up comprehension.
This rule requires the prefix `b_` (configurable) on bi-directional signals,
i.e, ports declared with direction `inout`, which is also the default direction.

See also:
  - **prefix_input** - Suggested companion rule.
  - **prefix_instance** - Suggested companion rule.
  - **prefix_output** - Suggested companion rule.


---
## `prefix_input`

### Hint

Prefix `input` port identifier with "i_".

### Reason

Port prefixes help readers to follow signals through modules.

### Pass Example

```SystemVerilog
module M
  ( input var i_foo
  , input var logic [FOO-1:0] i_bar
  );
endmodule
```

### Fail Example

```SystemVerilog
module M
  ( input var foo
  , input var logic [FOO-1:0] bar
  );
endmodule
```

### Explanation

There are 4 kinds of SystemVerilog port (`inout`, `input`, `output`, and `ref`),
though `ref` is not generally used for synthesisable code.
For a new reader, unfamiliar with a large module, it is useful to be able to
distinguish at a glance between which signals are ports and internal ones.
This is especially useful for an integrator who needs to read and understand the
boundaries of many modules quickly and accurately.
To use a visual analogy, prefixing port names is like adding arrowheads to a
schematic - they're not essential, but they speed up comprehension.
This rule requires the prefix `i_` (configurable) on `input` signals.

See also:
  - **prefix_inout** - Suggested companion rule.
  - **prefix_instance** - Suggested companion rule.
  - **prefix_output** - Suggested companion rule.


---
## `prefix_instance`

### Hint

Prefix instance identifier with "u_".

### Reason

Naming convention helps investigation using hierarchical paths.

### Pass Example

```SystemVerilog
module M;
  I #() u_foo (a, b, c);
endmodule
```

### Fail Example

```SystemVerilog
module M;
  Foo #() foo (a, b, c);
endmodule
```

### Explanation

This rule requires that instances of modules or interfaces are prefixed with
`u_` (configurable) which allows readers to quickly find instances and
connections of interest.
Prefixing instances also allows components of a hierarchical path to be easily
identified as modules/interfaces rather than generate blocks, which is
especially useful when reading netlists and synthesis reports.
The default value of `u_` comes from the historical use of `U` for the PCB
reference designator of an inseparable assembly or integrated-circuit package,
as standardized in IEEE315-1975.

See also:
  - **generate_case_with_label** - Suggested companion rule.
  - **generate_for_with_label** - Suggested companion rule.
  - **generate_if_with_label** - Suggested companion rule.
  - **prefix_inout** - Suggested companion rule.
  - **prefix_input** - Suggested companion rule.
  - **prefix_output** - Suggested companion rule.
  - <https://en.wikipedia.org/wiki/Reference_designator>


---
## `prefix_interface`

### Hint

Prefix `interface` identifier with "ifc_".

### Reason

Naming convention simplifies audit.

### Pass Example

```SystemVerilog
interface ifc_withPrefix;
endinterface
```

### Fail Example

```SystemVerilog
interface noPrefix;
endinterface
```

### Explanation

There are 3 usual types of SystemVerilog file for synthesizable design code
(module, interface, package) and having a simple naming convention helps
distinguish them from a filesystem viewpoint.
This rule requires that interface identifiers are declared with a prefix of
`ifc_` (configurable) which allows a reader to easily distinguish between
module and interface instances.

See also:
  - **lowercamelcase_interface** - Alternative rule.
  - **prefix_module** - Potential companion rule.
  - **prefix_package** - Suggested companion rule.
  - **uppercamelcase_interface** - Alternative rule.


---
## `prefix_module`

### Hint

Prefix `module` identifier with "mod_".

### Reason

Naming convention simplifies audit.

### Pass Example

```SystemVerilog
module mod_withPrefix; // Module identifier of declaration has prefix.
  I #(.A(1)) u_M (.a); // Module identifier of instance doesn't require prefix.
endmodule
```

### Fail Example

```SystemVerilog
module noPrefix; // Module identifier of declaration should have prefix.
endmodule
```

### Explanation

There are 3 usual types of SystemVerilog file for synthesizable design code
(module, interface, package) and having a simple naming convention helps
distinguish them from a filesystem viewpoint.
This rule requires that module identifiers are declared with a prefix of `mod_`
(configurable) which allows a reader to easily distinguish between
module and interface instances.

See also:
  - **lowercamelcase_module** - Alternative rule.
  - **prefix_interface** - Suggested companion rule.
  - **prefix_package** - Suggested companion rule.
  - **uppercamelcase_module** - Alternative rule.


---
## `prefix_output`

### Hint

Prefix `output` port identifier with "o_".

### Reason

Port prefixes help readers to follow signals through modules.

### Pass Example

```SystemVerilog
module M
  ( output var o_foo
  , output var logic [FOO-1:0] o_bar
  );
endmodule
```

### Fail Example

```SystemVerilog
module M
  ( output var foo
  , output var logic [FOO-1:0] bar
  );
endmodule
```

### Explanation

There are 4 kinds of SystemVerilog port (`inout`, `input`, `output`, and `ref`),
though `ref` is not generally used for synthesisable code.
For a new reader, unfamiliar with a large module, it is useful to be able to
distinguish at a glance between which signals are ports and internal ones.
This is especially useful for an integrator who needs to read and understand the
boundaries of many modules quickly and accurately.
To use a visual analogy, prefixing port names is like adding arrowheads to a
schematic - they're not essential, but they speed up comprehension.
This rule requires the prefix `o_` (configurable) on `output` signals.

See also:
  - **prefix_inout** - Suggested companion rule.
  - **prefix_input** - Suggested companion rule.
  - **prefix_instance** - Suggested companion rule.


---
## `prefix_package`

### Hint

Prefix `package` identifier with "pkg_".

### Reason

Naming convention simplifies audit.

### Pass Example

```SystemVerilog
package pkg_withPrefix;
endpackage
```

### Fail Example

```SystemVerilog
package noPrefix;
endpackage
```

### Explanation

There are 3 usual types of SystemVerilog file for synthesizable design code
(module, interface, package) and having a simple naming convention helps
distinguish them from a filesystem viewpoint.
This rule requires that package identifiers are declared with a prefix of
`pkg_` (configurable).
When used in conjunction with a file naming scheme like "There should be one
package declaration per file, and a package `pkg_foo` must be contained in a
file called `pkg_foo.sv`.", this aids a reader in browsing a source directory.

See also:
  - **lowercamelcase_package** - Alternative rule.
  - **prefix_interface** - Suggested companion rule.
  - **prefix_module** - Potential companion rule.
  - **uppercamelcase_package** - Alternative rule.


---
## `re_forbidden_assert`

### Hint

Use an immediate assertion identifier not matching regex "^[^X](UNCONFIGURED|.*)$".

### Reason

Identifiers must conform to the naming scheme.

### Pass Example

```SystemVerilog
module M;
  initial begin
    Xfoo: // Identifier doesn't match default forbidden regex (X prefix).
      assert (p) else $error(); // Simple immmediate assertion statement.
  end
endmodule
////////////////////////////////////////////////////////////////////////////////
module M;
  initial begin
    Xfoo: // Identifier doesn't match default forbidden regex (X prefix).
      assert #0 (p) else $error(); // Deferred immmediate assertion statement.
  end
endmodule
////////////////////////////////////////////////////////////////////////////////
module M;
  Xfoo: // Identifier doesn't match default forbidden regex (X prefix).
    assert #0 (p) else $error(); // Deferred immmediate assertion item.
endmodule
```

### Fail Example

```SystemVerilog
module M;
  initial begin
    foo: // Unconfigured forbidden regex matches (almost) anything.
      assert (p) else $error(); // Simple immmediate assertion statement.
  end
endmodule
////////////////////////////////////////////////////////////////////////////////
module M;
  initial begin
    foo: // Unconfigured forbidden regex matches (almost) anything.
      assert #0 (p) else $error(); // Deferred immmediate assertion statement.
  end
endmodule
////////////////////////////////////////////////////////////////////////////////
module M;
  foo: // Unconfigured forbidden regex matches (almost) anything.
    assert #0 (p) else $error(); // Deferred immmediate assertion item.
endmodule
```

### Explanation

Immediate assertions, including deferred immediate assertions, must not have
identifiers matching the regex configured via the `re_forbidden_assert` option.

See also:
  - **re_required_assert**


---
## `re_forbidden_assert_property`

### Hint

Use a concurrent assertion identifier not matching regex "^[^X](UNCONFIGURED|.*)$".

### Reason

Identifiers must conform to the naming scheme.

### Pass Example

```SystemVerilog
module M;
  Xfoo: // Identifier doesn't match default forbidden regex (X prefix).
    assert property (@(posedge c) p); // Concurrent assertion.
endmodule
////////////////////////////////////////////////////////////////////////////////
module M;
  initial begin
    Xfoo: // Identifier doesn't match default forbidden regex (X prefix).
      assert property (@(posedge c) p); // Concurrent assertion.
  end
endmodule
```

### Fail Example

```SystemVerilog
module M;
  foo: // Unconfigured forbidden regex matches (almost) anything.
    assert property (@(posedge c) p); // Concurrent assertion.
endmodule
////////////////////////////////////////////////////////////////////////////////
module M;
  initial begin
    foo: // Unconfigured forbidden regex matches (almost) anything.
      assert property (@(posedge c) p); // Concurrent assertion.
  end
endmodule
```

### Explanation

Concurrent assertions must not have identifiers matching the regex configured
via the `re_forbidden_assert_property` option.

See also:
  - **re_required_assert_property**


---
## `re_forbidden_checker`

### Hint

Use a checker identifier not matching regex "^[^X](UNCONFIGURED|.*)$".

### Reason

Identifiers must conform to the naming scheme.

### Pass Example

```SystemVerilog
checker Xfoo; // Identifier doesn't match default forbidden regex (X prefix).
endchecker
```

### Fail Example

```SystemVerilog
checker foo; // Unconfigured forbidden regex matches (almost) anything.
endchecker
```

### Explanation

Checkers must not have identifiers matching the regex configured via the
`re_forbidden_checker` option.

See also:
  - **re_required_checker**


---
## `re_forbidden_class`

### Hint

Use a class identifier not matching regex "^[^X](UNCONFIGURED|.*)$".

### Reason

Identifiers must conform to the naming scheme.

### Pass Example

```SystemVerilog
class Xfoo; // Identifier doesn't match default forbidden regex (X prefix).
endclass
```

### Fail Example

```SystemVerilog
class foo; // Unconfigured forbidden regex matches (almost) anything.
endclass
```

### Explanation

Classes must not have identifiers matching the regex configured via the
`re_forbidden_class` option.

See also:
  - **re_required_class**


---
## `re_forbidden_function`

### Hint

Use a function identifier not matching regex "^[^X](UNCONFIGURED|.*)$".

### Reason

Identifiers must conform to the naming scheme.

### Pass Example

```SystemVerilog
package P;
  function Xfoo; // Identifier doesn't match default forbidden regex (X prefix).
  endfunction
endpackage
```

### Fail Example

```SystemVerilog
package P;
  function foo; // Unconfigured forbidden regex matches (almost) anything.
  endfunction
endpackage
```

### Explanation

Functions must not have identifiers matching the regex configured via the
`re_forbidden_function` option.

See also:
  - **re_required_function**
  - **function_same_as_system_function**


---
## `re_forbidden_generateblock`

### Hint

Use a generate block identifier not matching regex "^[^X](UNCONFIGURED|.*)$".

### Reason

Identifiers must conform to the naming scheme.

### Pass Example

```SystemVerilog
module M;
  if (0) begin: Xfoo // Identifier doesn't match default forbidden regex (X prefix).
    assign a = 0;
  end: Xfoo
  else begin: Xbar // Identifier doesn't match default forbidden regex (X prefix).
    assign a = 1;
  end: Xbar
endmodule
////////////////////////////////////////////////////////////////////////////////
module M;
  // Identifier doesn't match default forbidden regex (X prefix).
  for (genvar i=0; i < 5; i++) begin: Xfoo
    assign b[i] = 0;
  end: Xfoo
endmodule
////////////////////////////////////////////////////////////////////////////////
module M;
  case (0)
    0: begin: Xfoo // Identifier doesn't match default forbidden regex (X prefix).
      assign c = 0;
    end: Xfoo
    1: begin: Xbar // Identifier doesn't match default forbidden regex (X prefix).
      assign c = 1;
    end: Xbar
    default: begin: Xbaz // Identifier doesn't match default forbidden regex (X prefix).
      assign c = 2;
    end: Xbaz
  endcase
endmodule
```

### Fail Example

```SystemVerilog
module M;
  if (0) begin: foo // Unconfigured forbidden regex matches (almost) anything.
    assign a = 0;
  end: foo
  else begin: bar // Unconfigured forbidden regex matches (almost) anything.
    assign a = 1;
  end: bar
endmodule
////////////////////////////////////////////////////////////////////////////////
module M;
  // Unconfigured forbidden regex matches (almost) anything.
  for (genvar i=0; i < 5; i++) begin: foo
    assign b[i] = 0;
  end: foo
endmodule
////////////////////////////////////////////////////////////////////////////////
module M;
  case (0)
    0: begin: foo // Unconfigured forbidden regex matches (almost) anything.
      assign c = 0;
    end: foo
    1: begin: bar // Unconfigured forbidden regex matches (almost) anything.
      assign c = 1;
    end: bar
    default: begin: baz // Unconfigured forbidden regex matches (almost) anything.
      assign c = 2;
    end: baz
  endcase
endmodule
```

### Explanation

Generate blocks must not have identifiers matching the regex configured via the
`re_forbidden_generateblock` option.

NOTE: For performance reasons, particularly within text-editor integrations
(i.e. svls), the `re_(required|forbidden)_` should only be used where the
simpler naming rules are not sufficient.

See also:
  - **re_required_generateblock**
  - **generate_case_with_label**
  - **generate_for_with_label**
  - **generate_if_with_label**


---
## `re_forbidden_genvar`

### Hint

Use a genvar identifier not matching regex "^[^X](UNCONFIGURED|.*)$".

### Reason

Identifiers must conform to the naming scheme.

### Pass Example

```SystemVerilog
module M;
  genvar Xfoo; // Identifier doesn't match default forbidden regex (X prefix).
endmodule
////////////////////////////////////////////////////////////////////////////////
module M;
  // Identifier doesn't match default forbidden regex (X prefix).
  for (genvar Xbar=0; Xbar < 5; Xbar++) begin
  end
endmodule
```

### Fail Example

```SystemVerilog
module M;
  genvar foo; // Unconfigured forbidden regex matches (almost) anything.
endmodule
////////////////////////////////////////////////////////////////////////////////
module M;
  // Unconfigured forbidden regex matches (almost) anything.
  for (genvar bar=0; bar < 5; bar++) begin
  end
endmodule
```

### Explanation

Genvars must not have identifiers matching the regex configured via the
`re_forbidden_genvar` option.

See also:
  - **re_required_genvar**


---
## `re_forbidden_instance`

### Hint

Use an instance identifier not matching regex "^[^X](UNCONFIGURED|.*)$".

### Reason

Identifiers must conform to the naming scheme.

### Pass Example

```SystemVerilog
module M;
  A #(
  ) Xfoo (); // Identifier doesn't match default forbidden regex (X prefix).
endmodule
```

### Fail Example

```SystemVerilog
module M;
  A #(
  ) foo (); // Unconfigured forbidden regex matches (almost) anything.
endmodule
```

### Explanation

Instances must not have identifiers matching the regex configured via the
`re_forbidden_instance` option.

NOTE: For performance reasons, particularly within text-editor integrations
(i.e. svls), the `re_(required|forbidden)_` should only be used where the
simpler naming rules are not sufficient.

See also:
  - **re_required_package**
  - **prefix_instance**


---
## `re_forbidden_interface`

### Hint

Use a interface identifier not matching regex "^[^X](UNCONFIGURED|.*)$".

### Reason

Identifiers must conform to the naming scheme.

### Pass Example

```SystemVerilog
interface Xfoo; // Identifier doesn't match default forbidden regex (X prefix).
endinterface
```

### Fail Example

```SystemVerilog
interface foo; // Unconfigured forbidden regex matches (almost) anything.
endinterface
```

### Explanation

Interfaces must not have identifiers matching the regex configured via the
`re_forbidden_interface` option.

NOTE: For performance reasons, particularly within text-editor integrations
(i.e. svls), the `re_(required|forbidden)_` should only be used where the
simpler naming rules are not sufficient.

See also:
  - **re_required_interface**
  - **prefix_interface**
  - **uppercamelcase_interface**
  - **lowercamelcase_interface**


---
## `re_forbidden_localparam`

### Hint

Use a localparam identifier not matching regex "^[^X](UNCONFIGURED|.*)$".

### Reason

Identifiers must conform to the naming scheme.

### Pass Example

```SystemVerilog
package P;
  localparam Xfoo = 0; // Identifier doesn't match default forbidden regex (X prefix).
endpackage
```

### Fail Example

```SystemVerilog
package P;
  localparam foo = 0; // Unconfigured forbidden regex matches (almost) anything.
endpackage
```

### Explanation

Local parameters must not have identifiers matching the regex configured via the
`re_forbidden_localparam` option.

See also:
  - **re_required_localparam**
  - **localparam_explicit_type**
  - **localparam_type_twostate**
  - **parameter_explicit_type**
  - **parameter_in_package**
  - **parameter_type_twostate**


---
## `re_forbidden_modport`

### Hint

Use a modport identifier not matching regex "^[^X](UNCONFIGURED|.*)$".

### Reason

Identifiers must conform to the naming scheme.

### Pass Example

```SystemVerilog
interface I;
  modport Xfoo // Identifier doesn't match default forbidden regex (X prefix).
  ( input i
  );
endinterface
```

### Fail Example

```SystemVerilog
interface I;
  modport foo // Unconfigured forbidden regex matches (almost) anything.
  ( input i
  );
endinterface
```

### Explanation

Modports must not have identifiers matching the regex configured via the
`re_forbidden_modport` option.

See also:
  - **re_required_modport**
  - **interface_port_with_modport**


---
## `re_forbidden_module_ansi`

### Hint

Use a module identifier not matching regex "^[^X](UNCONFIGURED|.*)$".

### Reason

Identifiers must conform to the naming scheme.

### Pass Example

```SystemVerilog
module Xfoo; // Identifier doesn't match default forbidden regex (X prefix).
endmodule
```

### Fail Example

```SystemVerilog
module foo; // Unconfigured forbidden regex matches (almost) anything.
endmodule
```

### Explanation

Modules declared with an ANSI header must not have identifiers matching the
regex configured via the `re_forbidden_module_ansi` option.

NOTE: For performance reasons, particularly within text-editor integrations
(i.e. svls), the `re_(required|forbidden)_` should only be used where the
simpler naming rules are not sufficient.

See also:
  - **re_required_module_ansi**
  - **re_forbidden_module_nonansi**
  - **re_required_module_nonansi**
  - **prefix_module**
  - **uppercamelcase_module**
  - **lowercamelcase_module**
  - **non_ansi_module**


---
## `re_forbidden_module_nonansi`

### Hint

Use a module identifier not matching regex "^[^X](UNCONFIGURED|.*)$".

### Reason

Identifiers must conform to the naming scheme.

### Pass Example

```SystemVerilog
module Xfoo // Identifier doesn't match default forbidden regex (X prefix).
  ( a
  );
  input a;
endmodule
```

### Fail Example

```SystemVerilog
module foo // Unconfigured forbidden regex matches (almost) anything.
  ( a
  );
  input a;
endmodule
```

### Explanation

Modules declared with a non-ANSI header must not have identifiers matching the
regex configured via the `re_forbidden_module_nonansi` option.
Non-ANSI modules are commonly used where compatability with classic Verilog
(IEEE1364-1995) is required, such as low-level cells and macros.

NOTE: For performance reasons, particularly within text-editor integrations
(i.e. svls), the `re_(required|forbidden)_` should only be used where the
simpler naming rules are not sufficient.

See also:
  - **re_required_module_nonansi**
  - **re_forbidden_module_ansi**
  - **re_required_module_ansi**
  - **prefix_module**
  - **uppercamelcase_module**
  - **lowercamelcase_module**
  - **non_ansi_module**


---
## `re_forbidden_package`

### Hint

Use a package identifier not matching regex "^[^X](UNCONFIGURED|.*)$".

### Reason

Identifiers must conform to the naming scheme.

### Pass Example

```SystemVerilog
package Xfoo; // Identifier doesn't match default forbidden regex (X prefix).
endpackage
```

### Fail Example

```SystemVerilog
package foo; // Unconfigured forbidden regex matches (almost) anything.
endpackage
```

### Explanation

Packages must not have identifiers matching the regex configured via the
`re_forbidden_package` option.

NOTE: For performance reasons, particularly within text-editor integrations
(i.e. svls), the `re_(required|forbidden)_` should only be used where the
simpler naming rules are not sufficient.

See also:
  - **re_required_package**
  - **prefix_package**
  - **uppercamelcase_package**
  - **lowercamelcase_package**


---
## `re_forbidden_parameter`

### Hint

Use a parameter identifier not matching regex "^[^X](UNCONFIGURED|.*)$".

### Reason

Identifiers must conform to the naming scheme.

### Pass Example

```SystemVerilog
module M
  #( Xfoo // Identifier doesn't match default forbidden regex (X prefix).
  ) ();
endmodule
```

### Fail Example

```SystemVerilog
module M
  #( foo // Unconfigured forbidden regex matches (almost) anything.
  ) ();
endmodule
```

### Explanation

Parameters must not have identifiers matching the regex configured via the
`re_forbidden_parameter` option.

See also:
  - **re_required_parameter**
  - **localparam_explicit_type**
  - **localparam_type_twostate**
  - **parameter_explicit_type**
  - **parameter_in_package**
  - **parameter_type_twostate**


---
## `re_forbidden_port_inout`

### Hint

Use a port identifier not matching regex "^[^X](UNCONFIGURED|.*)$".

### Reason

Identifiers must conform to the naming scheme.

### Pass Example

```SystemVerilog
module M
  ( inout Xfoo // Identifier doesn't match default forbidden regex (X prefix).
  );
endmodule
////////////////////////////////////////////////////////////////////////////////
module M_nonansi
  ( Xfoo
  );
  inout Xfoo; // Identifier doesn't match default forbidden regex (X prefix).
endmodule
```

### Fail Example

```SystemVerilog
module M
  ( inout foo // Unconfigured forbidden regex matches (almost) anything.
  );
endmodule
////////////////////////////////////////////////////////////////////////////////
module M_nonansi
  ( foo
  );
  inout foo; // Unconfigured forbidden regex matches (almost) anything.
endmodule
```

### Explanation

Bidirectional ports must not have identifiers matching the regex configured via
the `re_forbidden_port_inout` option.

NOTE: For performance reasons, particularly within text-editor integrations
(i.e. svls), the `re_(required|forbidden)_` should only be used where the
simpler naming rules are not sufficient.

See also:
  - **re_required_port_inout**
  - **prefix_inout**


---
## `re_forbidden_port_input`

### Hint

Use a port identifier not matching regex "^[^X](UNCONFIGURED|.*)$".

### Reason

Identifiers must conform to the naming scheme.

### Pass Example

```SystemVerilog
module M
  ( input Xfoo // Identifier doesn't match default forbidden regex (X prefix).
  );
endmodule
////////////////////////////////////////////////////////////////////////////////
module M_nonansi
  ( Xfoo
  );
  input Xfoo; // Identifier doesn't match default forbidden regex (X prefix).
endmodule
```

### Fail Example

```SystemVerilog
module M
  ( input foo // Unconfigured forbidden regex matches (almost) anything.
  );
endmodule
////////////////////////////////////////////////////////////////////////////////
module M_nonansi
  ( foo
  );
  input foo; // Unconfigured forbidden regex matches (almost) anything.
endmodule
```

### Explanation

Input ports must not have identifiers matching the regex configured via the
`re_forbidden_port_input` option.

NOTE: For performance reasons, particularly within text-editor integrations
(i.e. svls), the `re_(required|forbidden)_` should only be used where the
simpler naming rules are not sufficient.

See also:
  - **re_required_port_input**
  - **prefix_input**


---
## `re_forbidden_port_interface`

### Hint

Use a port identifier not matching regex "^[^X](UNCONFIGURED|.*)$".

### Reason

Identifiers must conform to the naming scheme.

### Pass Example

```SystemVerilog
module M
  ( I Xfoo // Identifier doesn't match default forbidden regex (X prefix).
  );
endmodule
////////////////////////////////////////////////////////////////////////////////
module M_nonansi
  ( Xfoo
  );
  I.i Xfoo; // Identifier doesn't match default forbidden regex (X prefix).
endmodule
```

### Fail Example

```SystemVerilog
module M
  ( I.i foo // Unconfigured forbidden regex matches (almost) anything.
  );
endmodule
////////////////////////////////////////////////////////////////////////////////
module M_nonansi
  ( foo
  );
  I.i foo; // Unconfigured forbidden regex matches (almost) anything.
endmodule
```

### Explanation

Interface ports must not have identifiers matching the regex configured via the
`re_forbidden_port_interface` option.

See also:
  - **re_required_port_interface**


---
## `re_forbidden_port_output`

### Hint

Use a port identifier not matching regex "^[^X](UNCONFIGURED|.*)$".

### Reason

Identifiers must conform to the naming scheme.

### Pass Example

```SystemVerilog
module M
  ( output Xfoo // Identifier doesn't match default forbidden regex (X prefix).
  );
endmodule
////////////////////////////////////////////////////////////////////////////////
module M_nonansi
  ( Xfoo
  );
  output Xfoo; // Identifier doesn't match default forbidden regex (X prefix).
endmodule
```

### Fail Example

```SystemVerilog
module M
  ( output foo // Unconfigured forbidden regex matches (almost) anything.
  );
endmodule
////////////////////////////////////////////////////////////////////////////////
module M_nonansi
  ( foo
  );
  output foo; // Unconfigured forbidden regex matches (almost) anything.
endmodule
```

### Explanation

Output ports must not have identifiers matching the regex configured via the
`re_forbidden_port_output` option.

NOTE: For performance reasons, particularly within text-editor integrations
(i.e. svls), the `re_(required|forbidden)_` should only be used where the
simpler naming rules are not sufficient.

See also:
  - **re_required_port_output**
  - **prefix_output**


---
## `re_forbidden_port_ref`

### Hint

Use a port identifier not matching regex "^[^X](UNCONFIGURED|.*)$".

### Reason

Identifiers must conform to the naming scheme.

### Pass Example

```SystemVerilog
module M
  ( ref Xfoo // Identifier doesn't match default forbidden regex (X prefix).
  );
endmodule
```

### Fail Example

```SystemVerilog
module M
  ( ref foo // Unconfigured forbidden regex matches (almost) anything.
  );
endmodule
```

### Explanation

Reference ports must not have identifiers matching the regex configured via the
`re_forbidden_port_ref` option.

See also:
  - **re_required_port_ref**


---
## `re_forbidden_program`

### Hint

Use a program identifier not matching regex "^[^X](UNCONFIGURED|.*)$".

### Reason

Identifiers must conform to the naming scheme.

### Pass Example

```SystemVerilog
program Xfoo; // Identifier doesn't match default forbidden regex (X prefix).
endprogram
```

### Fail Example

```SystemVerilog
program foo; // Unconfigured forbidden regex matches (almost) anything.
endprogram
```

### Explanation

Programs must not have identifiers matching the regex configured via the
`re_forbidden_program` option.

See also:
  - **re_required_program**


---
## `re_forbidden_property`

### Hint

Use a property identifier not matching regex "^[^X](UNCONFIGURED|.*)$".

### Reason

Identifiers must conform to the naming scheme.

### Pass Example

```SystemVerilog
module M;
  property Xfoo; // Identifier doesn't match default forbidden regex (X prefix).
    @(posedge c) p; // Concurrent assertion.
  endproperty
endmodule
```

### Fail Example

```SystemVerilog
module M;
  property foo; // Unconfigured forbidden regex matches (almost) anything.
    @(posedge c) p; // Concurrent assertion.
  endproperty
endmodule
```

### Explanation

Properties must not have identifiers matching the regex configured via the
`re_forbidden_property` option.

See also:
  - **re_required_property**


---
## `re_forbidden_sequence`

### Hint

Use a sequence identifier not matching regex "^[^X](UNCONFIGURED|.*)$".

### Reason

Identifiers must conform to the naming scheme.

### Pass Example

```SystemVerilog
module M;
  sequence Xfoo; // Identifier doesn't match default forbidden regex (X prefix).
    @(posedge c) a ##1 b
  endsequence
endmodule
```

### Fail Example

```SystemVerilog
module M;
  sequence foo; // Unconfigured forbidden regex matches (almost) anything.
    @(posedge c) a ##1 b
  endsequence
endmodule
```

### Explanation

Sequences must not have identifiers matching the regex configured via the
`re_forbidden_sequence` option.

See also:
  - **re_required_sequence**


---
## `re_forbidden_task`

### Hint

Use a task identifier not matching regex "^[^X](UNCONFIGURED|.*)$".

### Reason

Identifiers must conform to the naming scheme.

### Pass Example

```SystemVerilog
module M;
  task Xfoo; // Identifier doesn't match default forbidden regex (X prefix).
  endtask
endmodule
```

### Fail Example

```SystemVerilog
module M;
  task foo; // Unconfigured forbidden regex matches (almost) anything.
  endtask
endmodule
```

### Explanation

Tasks must not have identifiers matching the regex configured via the
`re_forbidden_task` option.

See also:
  - **re_required_task**


---
## `re_forbidden_var_class`

### Hint

Use a class-scoped variable identifier not matching regex "^[^X](UNCONFIGURED|.*)$".

### Reason

Identifiers must conform to the naming scheme.

### Pass Example

```SystemVerilog
class C;
  int Xfoo; // Identifier doesn't match default forbidden regex (X prefix).
endclass
```

### Fail Example

```SystemVerilog
class C;
  int foo; // Unconfigured forbidden regex matches (almost) anything.
endclass
```

### Explanation

Class-scoped variables must not have identifiers matching the regex configured
via the `re_forbidden_var_class` option.

See also:
  - **re_required_var_class**


---
## `re_forbidden_var_classmethod`

### Hint

Use a method-scoped variable identifier not matching regex "^[^X](UNCONFIGURED|.*)$".

### Reason

Identifiers must conform to the naming scheme.

### Pass Example

```SystemVerilog
class C;
  function F;
    int Xfoo; // Identifier doesn't match default forbidden regex (X prefix).
  endfunction
endclass
```

### Fail Example

```SystemVerilog
class C;
  function F;
    int foo; // Unconfigured forbidden regex matches (almost) anything.
  endfunction
endclass
```

### Explanation

Method-scoped variables must not have identifiers matching the regex configured
via the `re_forbidden_var_classmethod` option.

See also:
  - **re_required_var_classmethod**
  - **re_required_var_class**
  - **re_forbidden_var_class**


---
## `re_required_assert`

### Hint

Use an immediate assertion identifier matching regex "^[a-z]+[a-z0-9_]*$".

### Reason

Identifiers must conform to the naming scheme.

### Pass Example

```SystemVerilog
module M;
  initial begin
    mn3: // Identifier matches default required regex (lowercase).
      assert (p) else $error(); // Simple immmediate assertion statement.
  end
endmodule
////////////////////////////////////////////////////////////////////////////////
module M;
  initial begin
    mn3: // Identifier matches default required regex (lowercase).
      assert #0 (p) else $error(); // Deferred immmediate assertion statement.
  end
endmodule
////////////////////////////////////////////////////////////////////////////////
module M;
  mn3: // Identifier matches default required regex (lowercase).
    assert #0 (p) else $error(); // Deferred immmediate assertion item.
endmodule
```

### Fail Example

```SystemVerilog
module M;
  initial begin
    Mn3: // Identifier doesn't match default required regex (lowercase).
      assert (p) else $error(); // Simple immmediate assertion statement.
  end
endmodule
////////////////////////////////////////////////////////////////////////////////
module M;
  initial begin
    Mn3: // Identifier doesn't match default required regex (lowercase).
      assert #0 (p) else $error(); // Deferred immmediate assertion statement.
  end
endmodule
////////////////////////////////////////////////////////////////////////////////
module M;
  Mn3: // Identifier doesn't match default required regex (lowercase).
    assert #0 (p) else $error(); // Deferred immmediate assertion item.
endmodule
```

### Explanation

Immediate assertions, including deferred immediate assertions, must have
identifiers matching the regex configured via the `re_required_assert` option.

See also:
  - **re_forbidden_assert**


---
## `re_required_assert_property`

### Hint

Use a concurrent assertion identifier matching regex "^[a-z]+[a-z0-9_]*$".

### Reason

Identifiers must conform to the naming scheme.

### Pass Example

```SystemVerilog
module M;
  mn3: // Identifier matches default required regex (lowercase).
    assert property (@(posedge c) p); // Concurrent assertion.
endmodule
////////////////////////////////////////////////////////////////////////////////
module M;
  initial begin
    mn3: // Identifier matches default required regex (lowercase).
      assert property (@(posedge c) p); // Concurrent assertion.
  end
endmodule
```

### Fail Example

```SystemVerilog
module M;
  Mn3: // Identifier doesn't match default required regex (lowercase).
    assert property (@(posedge c) p); // Concurrent assertion.
endmodule
////////////////////////////////////////////////////////////////////////////////
module M;
  initial begin
    Mn3: // Identifier doesn't match default required regex (lowercase).
      assert property (@(posedge c) p); // Concurrent assertion.
  end
endmodule
```

### Explanation

Concurrent assertions must have identifiers matching the regex configured via
the `re_required_assert_property` option.

See also:
  - **re_forbidden_assert_property**


---
## `re_required_checker`

### Hint

Use a checker identifier matching regex "^[a-z]+[a-z0-9_]*$".

### Reason

Identifiers must conform to the naming scheme.

### Pass Example

```SystemVerilog
checker mn3; // Identifier matches default required regex (lowercase).
endchecker
```

### Fail Example

```SystemVerilog
checker Mn3; // Identifier doesn't match default required regex (lowercase).
endchecker
```

### Explanation

Checkers must have identifiers matching the regex configured via the
`re_required_checker` option.

See also:
  - **re_forbidden_checker**


---
## `re_required_class`

### Hint

Use a class identifier matching regex "^[a-z]+[a-z0-9_]*$".

### Reason

Identifiers must conform to the naming scheme.

### Pass Example

```SystemVerilog
class mn3; // Identifier matches default required regex (lowercase).
endclass
```

### Fail Example

```SystemVerilog
class Mn3; // Identifier doesn't match default required regex (lowercase).
endclass
```

### Explanation

Classes must have identifiers matching the regex configured via the
`re_required_class` option.

See also:
  - **re_forbidden_class**


---
## `re_required_function`

### Hint

Use a function identifier matching regex "^[a-z]+[a-z0-9_]*$".

### Reason

Identifiers must conform to the naming scheme.

### Pass Example

```SystemVerilog
package P;
  function mn3; // Identifier matches default required regex (lowercase).
  endfunction
endpackage
```

### Fail Example

```SystemVerilog
package P;
  function Mn3; // Identifier doesn't match default required regex (lowercase).
  endfunction
endpackage
```

### Explanation

Functions must have identifiers matching the regex configured via the
`re_required_function` option.

See also:
  - **re_forbidden_function**
  - **function_same_as_system_function**


---
## `re_required_generateblock`

### Hint

Use a generate block identifier matching regex "^[a-z]+[a-z0-9_]*$".

### Reason

Identifiers must conform to the naming scheme.

### Pass Example

```SystemVerilog
module M;
  if (0) begin: mn3 // Identifier matches default required regex (lowercase).
    assign a = 0;
  end: mn3
  else begin: mn4 // Identifier matches default required regex (lowercase).
    assign a = 1;
  end: mn4

  // Identifier matches default required regex (lowercase).
  for (genvar i=0; i < 5; i++) begin: mn5
    assign b[i] = 0;
  end: mn5

  case (0)
    0: begin: mn6 // Identifier matches default required regex (lowercase).
      assign c = 0;
    end: mn6
    1: begin: mn7 // Identifier matches default required regex (lowercase).
      assign c = 1;
    end: mn7
    default: begin: mn8 // Identifier matches default required regex (lowercase).
      assign c = 2;
    end: mn8
  endcase
endmodule
```

### Fail Example

```SystemVerilog
module M;
  if (0) begin: Mn3 // Identifier doesn't match default required regex (lowercase).
    assign a = 0;
  end: Mn3
  else begin: Mn4 // Identifier doesn't match default required regex (lowercase).
    assign a = 1;
  end: Mn4

  // Identifier doesn't match default required regex (lowercase).
  for (genvar i=0; i < 5; i++) begin: Mn5
    assign b[i] = 0;
  end: Mn5

  case (0)
    0: begin: Mn6 // Identifier doesn't match default required regex (lowercase).
      assign c = 0;
    end: Mn6
    1: begin: Mn7 // Identifier doesn't match default required regex (lowercase).
      assign c = 1;
    end: Mn7
    default: begin: Mn8 // Identifier doesn't match default required regex (lowercase).
      assign c = 2;
    end: Mn8
  endcase
endmodule
```

### Explanation

Generate blocks must have identifiers matching the regex configured via the
`re_required_generateblock` option.

NOTE: For performance reasons, particularly within text-editor integrations
(i.e. svls), the `re_(required|forbidden)_` should only be used where the
simpler naming rules are not sufficient.

See also:
  - **re_forbidden_generateblock**
  - **generate_case_with_label**
  - **generate_for_with_label**
  - **generate_if_with_label**


---
## `re_required_genvar`

### Hint

Use a genvar identifier matching regex "^[a-z]+[a-z0-9_]*$".

### Reason

Identifiers must conform to the naming scheme.

### Pass Example

```SystemVerilog
module M;
  genvar mn3; // Identifier matches default required regex (lowercase).

  // Identifier matches default required regex (lowercase).
  for (genvar mn4=0; mn4 < 5; mn4++) begin
  end
endmodule
```

### Fail Example

```SystemVerilog
module M;
  genvar Mn3; // Identifier doesn't match default required regex (lowercase).

  // Identifier doesn't match default required regex (lowercase).
  for (genvar Mn4=0; Mn4 < 5; Mn4++) begin
  end
endmodule
```

### Explanation

Genvars must have identifiers matching the regex configured via the
`re_required_genvar` option.

See also:
  - **re_forbidden_genvar**


---
## `re_required_instance`

### Hint

Use an instance identifier matching regex "^[a-z]+[a-z0-9_]*$".

### Reason

Identifiers must conform to the naming scheme.

### Pass Example

```SystemVerilog
module M;
  A #(
  ) mn3 (); // Identifier matches default required regex (lowercase).
endmodule
```

### Fail Example

```SystemVerilog
module M;
  A #(
  ) Mn3 (); // Identifier doesn't match default required regex (lowercase).
endmodule
```

### Explanation

Instances must have identifiers matching the regex configured via the
`re_required_instance` option.

NOTE: For performance reasons, particularly within text-editor integrations
(i.e. svls), the `re_(required|forbidden)_` should only be used where the
simpler naming rules are not sufficient.

See also:
  - **re_forbidden_instance**
  - **prefix_instance**


---
## `re_required_interface`

### Hint

Use a interface identifier matching regex "^[a-z]+[a-z0-9_]*$".

### Reason

Identifiers must conform to the naming scheme.

### Pass Example

```SystemVerilog
interface mn3; // Identifier matches default required regex (lowercase).
endinterface
```

### Fail Example

```SystemVerilog
interface Mn3; // Identifier doesn't match default required regex (lowercase).
endinterface
```

### Explanation

Interfaces must have identifiers matching the regex configured via the
`re_required_interface` option.

NOTE: For performance reasons, particularly within text-editor integrations
(i.e. svls), the `re_(required|forbidden)_` should only be used where the
simpler naming rules are not sufficient.

See also:
  - **re_forbidden_interface**
  - **prefix_interface**
  - **uppercamelcase_interface**
  - **lowercamelcase_interface**


---
## `re_required_localparam`

### Hint

Use a localparam identifier matching regex "^[A-Z]+[A-Z0-9_]*$".

### Reason

Identifiers must conform to the naming scheme.

### Pass Example

```SystemVerilog
package P;
  localparam MN3 = 0; // Identifier matches default required regex (uppercase).
endpackage
```

### Fail Example

```SystemVerilog
package P;
  localparam Mn3 = 0; // Identifier doesn't match default required regex (uppercase).
endpackage
```

### Explanation

Local parameters must have identifiers matching the regex configured via the
`re_required_localparam` option.

See also:
  - **re_forbidden_localparam**
  - **localparam_explicit_type**
  - **localparam_type_twostate**
  - **parameter_explicit_type**
  - **parameter_in_package**
  - **parameter_type_twostate**


---
## `re_required_modport`

### Hint

Use a modport identifier matching regex "^[a-z]+[a-z0-9_]*$".

### Reason

Identifiers must conform to the naming scheme.

### Pass Example

```SystemVerilog
interface I;
  modport mn3 // Identifier matches default required regex (lowercase).
  ( input i
  );
endinterface
```

### Fail Example

```SystemVerilog
interface I;
  modport Mn3 // Identifier doesn't match default required regex (lowercase).
  ( input i
  );
endinterface
```

### Explanation

Modports must have identifiers matching the regex configured via the
`re_required_modport` option.

See also:
  - **re_forbidden_modport**
  - **interface_port_with_modport**


---
## `re_required_module_ansi`

### Hint

Use a module identifier matching regex "^[a-z]+[a-zA-Z0-9_]*$".

### Reason

Identifiers must conform to the naming scheme.

### Pass Example

```SystemVerilog
module mN3; // Identifier matches default required regex (mixed-case).
endmodule
```

### Fail Example

```SystemVerilog
module Mn3; // Identifier doesn't match default required regex (mixed-case).
endmodule
```

### Explanation

Modules declared with an ANSI header must have identifiers matching the regex
configured via the `re_required_module_ansi` option.

NOTE: For performance reasons, particularly within text-editor integrations
(i.e. svls), the `re_(required|forbidden)_` should only be used where the
simpler naming rules are not sufficient.

See also:
  - **re_forbidden_module_ansi**
  - **re_forbidden_module_nonansi**
  - **re_required_module_nonansi**
  - **prefix_module**
  - **uppercamelcase_module**
  - **lowercamelcase_module**
  - **non_ansi_module**


---
## `re_required_module_nonansi`

### Hint

Use a module identifier matching regex "^[A-Z]+[A-Z0-9_]*$".

### Reason

Identifiers must conform to the naming scheme.

### Pass Example

```SystemVerilog
module MN3 // Identifier matches default required regex (uppercase).
  ( a
  );
  input a;
endmodule
```

### Fail Example

```SystemVerilog
module mn3 // Identifier doesn't match default required regex (uppercase).
  ( a
  );
  input a;
endmodule
```

### Explanation

Modules declared with a non-ANSI header must have identifiers matching the
regex configured via the `re_required_module_nonansi` option.
Non-ANSI modules are commonly used where compatability with classic Verilog
(IEEE1364-1995) is required, such as low-level cells and macros.

NOTE: For performance reasons, particularly within text-editor integrations
(i.e. svls), the `re_(required|forbidden)_` should only be used where the
simpler naming rules are not sufficient.

See also:
  - **re_forbidden_module_nonansi**
  - **re_forbidden_module_ansi**
  - **re_required_module_ansi**
  - **prefix_module**
  - **uppercamelcase_module**
  - **lowercamelcase_module**
  - **non_ansi_module**


---
## `re_required_package`

### Hint

Use a package identifier matching regex "^[a-z]+[a-z0-9_]*$".

### Reason

Identifiers must conform to the naming scheme.

### Pass Example

```SystemVerilog
package mn3; // Identifier matches default required regex (lowercase).
endpackage
```

### Fail Example

```SystemVerilog
package Mn3; // Identifier doesn't match default required regex (lowercase).
endpackage
```

### Explanation

Packages must have identifiers matching the regex configured via the
`re_required_package` option.

NOTE: For performance reasons, particularly within text-editor integrations
(i.e. svls), the `re_(required|forbidden)_` should only be used where the
simpler naming rules are not sufficient.

See also:
  - **re_forbidden_package**
  - **prefix_package**
  - **uppercamelcase_package**
  - **lowercamelcase_package**


---
## `re_required_parameter`

### Hint

Use a parameter identifier matching regex "^[A-Z]+[A-Z0-9_]*$".

### Reason

Identifiers must conform to the naming scheme.

### Pass Example

```SystemVerilog
module M
  #( MN3 // Identifier matches default required regex (uppercase).
  ) ();
endmodule
```

### Fail Example

```SystemVerilog
module M
  #( Mn3 // Identifier doesn't match default required regex (uppercase).
  ) ();
endmodule
```

### Explanation

Parameters must have identifiers matching the regex configured via the
`re_required_parameter` option.

See also:
  - **re_forbidden_parameter**
  - **localparam_explicit_type**
  - **localparam_type_twostate**
  - **parameter_explicit_type**
  - **parameter_in_package**
  - **parameter_type_twostate**


---
## `re_required_port_inout`

### Hint

Use a port identifier matching regex "^[a-z]+[a-z0-9_]*$".

### Reason

Identifiers must conform to the naming scheme.

### Pass Example

```SystemVerilog
module M
  ( inout mn3 // Identifier matches default required regex (lowercase).
  );
endmodule

module M_nonansi
  ( mn3
  );
  inout mn3; // Identifier matches default required regex (lowercase).
endmodule
```

### Fail Example

```SystemVerilog
module M
  ( inout Mn3 // Identifier doesn't match default required regex (lowercase).
  );
endmodule

module M_nonansi
  ( Mn3
  );
  inout Mn3; // Identifier doesn't match default required regex (lowercase).
endmodule
```

### Explanation

Bidirectional ports must have identifiers matching the regex configured via the
`re_required_port_inout` option.

NOTE: For performance reasons, particularly within text-editor integrations
(i.e. svls), the `re_(required|forbidden)_` should only be used where the
simpler naming rules are not sufficient.

See also:
  - **re_forbidden_inout**
  - **prefix_inout**


---
## `re_required_port_input`

### Hint

Use a port identifier matching regex "^[a-z]+[a-z0-9_]*$".

### Reason

Identifiers must conform to the naming scheme.

### Pass Example

```SystemVerilog
module M
  ( input mn3 // Identifier matches default required regex (lowercase).
  );
endmodule

module M_nonansi
  ( mn3
  );
  input mn3; // Identifier matches default required regex (lowercase).
endmodule
```

### Fail Example

```SystemVerilog
module M
  ( input Mn3 // Identifier doesn't match default required regex (lowercase).
  );
endmodule

module M_nonansi
  ( Mn3
  );
  input Mn3; // Identifier doesn't match default required regex (lowercase).
endmodule
```

### Explanation

Input ports must have identifiers matching the regex configured via the
`re_required_port_input` option.

NOTE: For performance reasons, particularly within text-editor integrations
(i.e. svls), the `re_(required|forbidden)_` should only be used where the
simpler naming rules are not sufficient.

See also:
  - **re_forbidden_input**
  - **prefix_input**


---
## `re_required_port_interface`

### Hint

Use a port identifier matching regex "^[a-z]+[a-z0-9_]*$".

### Reason

Identifiers must conform to the naming scheme.

### Pass Example

```SystemVerilog
module M
  ( I.i mn3 // Identifier matches default required regex (lowercase).
  );
endmodule

module M_nonansi
  ( mn3
  );
  I.i mn3; // Identifier matches default required regex (lowercase).
endmodule
```

### Fail Example

```SystemVerilog
module M
  ( I.i Mn3 // Identifier doesn't match default required regex (lowercase).
  );
endmodule

module M_nonansi
  ( Mn3
  );
  I.i Mn3; // Identifier doesn't match default required regex (lowercase).
endmodule
```

### Explanation

Interface ports must have identifiers matching the regex configured via the
`re_required_port_interface` option.

See also:
  - **re_forbidden_interface**


---
## `re_required_port_output`

### Hint

Use a port identifier matching regex "^[a-z]+[a-z0-9_]*$".

### Reason

Identifiers must conform to the naming scheme.

### Pass Example

```SystemVerilog
module M
  ( output mn3 // Identifier matches default required regex (lowercase).
  );
endmodule

module M_nonansi
  ( mn3
  );
  output mn3; // Identifier matches default required regex (lowercase).
endmodule
```

### Fail Example

```SystemVerilog
module M
  ( output Mn3 // Identifier doesn't match default required regex (lowercase).
  );
endmodule

module M_nonansi
  ( Mn3
  );
  output Mn3; // Identifier doesn't match default required regex (lowercase).
endmodule
```

### Explanation

Output ports must have identifiers matching the regex configured via the
`re_required_port_output` option.

NOTE: For performance reasons, particularly within text-editor integrations
(i.e. svls), the `re_(required|forbidden)_` should only be used where the
simpler naming rules are not sufficient.

See also:
  - **re_forbidden_output**
  - **prefix_output**


---
## `re_required_port_ref`

### Hint

Use a port identifier matching regex "^[a-z]+[a-z0-9_]*$".

### Reason

Identifiers must conform to the naming scheme.

### Pass Example

```SystemVerilog
module M
  ( ref mn3 // Identifier matches default required regex (lowercase).
  );
endmodule

module M_nonansi
  ( mn3
  );
  ref var mn3; // Identifier matches default required regex (lowercase).
endmodule
```

### Fail Example

```SystemVerilog
module M
  ( ref Mn3 // Identifier doesn't match default required regex (lowercase).
  );
endmodule

module M_nonansi
  ( Mn3
  );
  ref var Mn3; // Identifier doesn't match default required regex (lowercase).
endmodule
```

### Explanation

Reference ports must have identifiers matching the regex configured via the
`re_required_port_ref` option.

See also:
  - **re_forbidden_ref**


---
## `re_required_program`

### Hint

Use a program identifier matching regex "^[a-z]+[a-z0-9_]*$".

### Reason

Identifiers must conform to the naming scheme.

### Pass Example

```SystemVerilog
program mn3; // Identifier matches default required regex (lowercase).
endprogram
```

### Fail Example

```SystemVerilog
program Mn3; // Identifier doesn't match default required regex (lowercase).
endprogram
```

### Explanation

Programs must have identifiers matching the regex configured via the
`re_required_program` option.

See also:
  - **re_forbidden_program**


---
## `re_required_property`

### Hint

Use a property identifier matching regex "^[a-z]+[a-z0-9_]*$".

### Reason

Identifiers must conform to the naming scheme.

### Pass Example

```SystemVerilog
module M;
  property mn3; // Identifier matches default required regex (lowercase).
    @(posedge c) p; // Concurrent assertion.
  endproperty
endmodule
```

### Fail Example

```SystemVerilog
module M;
  property Mn3; // Identifier doesn't match default required regex (lowercase).
    @(posedge c) p; // Concurrent assertion.
  endproperty
endmodule
```

### Explanation

Properties must have identifiers matching the regex configured via the
`re_required_property` option.

See also:
  - **re_forbidden_property**


---
## `re_required_sequence`

### Hint

Use a sequence identifier matching regex "^[a-z]+[a-z0-9_]*$".

### Reason

Identifiers must conform to the naming scheme.

### Pass Example

```SystemVerilog
module M;
  sequence mn3; // Identifier matches default required regex (lowercase).
    @(posedge c) a ##1 b
  endsequence
endmodule
```

### Fail Example

```SystemVerilog
module M;
  sequence Mn3; // Identifier doesn't match default required regex (lowercase).
    @(posedge c) a ##1 b
  endsequence
endmodule
```

### Explanation

Sequences must have identifiers matching the regex configured via the
`re_required_sequence` option.

See also:
  - **re_forbidden_sequence**


---
## `re_required_task`

### Hint

Use a task identifier matching regex "^[a-z]+[a-z0-9_]*$".

### Reason

Identifiers must conform to the naming scheme.

### Pass Example

```SystemVerilog
module M;
  task mn3; // Identifier matches default required regex (lowercase).
  endtask
endmodule
```

### Fail Example

```SystemVerilog
module M;
  task Mn3; // Identifier doesn't match default required regex (lowercase).
  endtask
endmodule
```

### Explanation

Tasks must have identifiers matching the regex configured via the
`re_required_task` option.

See also:
  - **re_forbidden_task**


---
## `re_required_var_class`

### Hint

Use a class-scoped variable identifier matching regex "^[a-z]+[a-z0-9_]*$".

### Reason

Identifiers must conform to the naming scheme.

### Pass Example

```SystemVerilog
class C;
  int mn3; // Identifier matches default required regex (lowercase).
endclass
```

### Fail Example

```SystemVerilog
class C;
  int Mn3; // Identifier doesn't match default required regex (lowercase).
endclass
```

### Explanation

Class-scoped variables must have identifiers matching the regex configured via
the `re_required_var_class` option.

See also:
  - **re_forbidden_var_class**


---
## `re_required_var_classmethod`

### Hint

Use a method-scoped variable identifier matching regex "^[a-z]+[a-z0-9_]*$".

### Reason

Identifiers must conform to the naming scheme.

### Pass Example

```SystemVerilog
class C;
  function F;
    int mn3; // Identifier matches default required regex (lowercase).
  endfunction
endclass
```

### Fail Example

```SystemVerilog
class C;
  function F;
    int Mn3; // Identifier doesn't match default required regex (lowercase).
  endfunction
endclass
```

### Explanation

Method-scoped variables must have identifiers matching the regex configured via
the `re_required_var_classmethod` option.

See also:
  - **re_forbidden_var_classmethod**
  - **re_forbidden_var_class**
  - **re_required_var_class**


---
## `uppercamelcase_interface`

### Hint

Begin `interface` name with UpperCamelCase.

### Reason

Naming convention simplifies audit.

### Pass Example

```SystemVerilog
interface FooBar;
endinterface
```

### Fail Example

```SystemVerilog
interface fooBar;
endinterface
```

### Explanation

There are 3 usual types of SystemVerilog file for synthesizable design code
(module, interface, package) and having a simple naming convention helps
distinguish them from a filesystem viewpoint.
In Haskell, types/typeclasses must start with an uppercase letter, and
functions/variables must start with a lowercase letter.
This rule checks part of a related naming scheme where modules and interfaces
should start with an uppercase letter, and packages should start with an
lowercase letter.

See also:
  - **lowercamelcase_interface** - Mutually exclusive alternative rule.
  - **lowercamelcase_module** - Potential companion rule.
  - **lowercamelcase_package** - Suggested companion rule.
  - **prefix_interface** - Alternative rule.
  - **uppercamelcase_module** - Suggested companion rule.
  - **uppercamelcase_package** - Potential companion rule.


---
## `uppercamelcase_module`

### Hint

Begin `module` name with UpperCamelCase.

### Reason

Naming convention simplifies audit.

### Pass Example

```SystemVerilog
module FooBar;
endmodule
```

### Fail Example

```SystemVerilog
module fooBar;
endmodule
```

### Explanation

There are 3 usual types of SystemVerilog file for synthesizable design code
(module, interface, package) and having a simple naming convention helps
distinguish them from a filesystem viewpoint.
In Haskell, types/typeclasses must start with an uppercase letter, and
functions/variables must start with a lowercase letter.
This rule checks part of a related naming scheme where modules and interfaces
should start with an uppercase letter, and packages should start with an
lowercase letter.

See also:
  - **lowercamelcase_interface** - Potential companion rule.
  - **lowercamelcase_module** - Mutually exclusive alternative rule.
  - **lowercamelcase_package** - Suggested companion rule.
  - **prefix_module** - Alternative rule.
  - **uppercamelcase_interface** - Suggested companion rule.
  - **uppercamelcase_package** - Potential companion rule.


---
## `uppercamelcase_package`

### Hint

Begin `package` name with UpperCamelCase.

### Reason

Naming convention simplifies audit.

### Pass Example

```SystemVerilog
package FooBar;
endpackage
```

### Fail Example

```SystemVerilog
package fooBar;
endpackage
```

### Explanation

There are 3 usual types of SystemVerilog file for synthesizable design code
(module, interface, package) and having a simple naming convention helps
distinguish them from a filesystem viewpoint.
In Haskell, types/typeclasses must start with an uppercase letter, and
functions/variables must start with a lowercase letter.
This rule checks part of a related naming scheme where modules and interfaces
should start with a lowercase letter, and packages should start with an
uppercase letter.

See also:
  - **lowercamelcase_interface** - Suggested companion rule.
  - **lowercamelcase_module** - Suggested companion rule.
  - **lowercamelcase_package** - Mutually exclusive alternative rule.
  - **prefix_package** - Alternative rule.
  - **uppercamelcase_interface** - Potential companion rule.
  - **uppercamelcase_module** - Potential companion rule.


# Style/Whitespace Convention Rules

Most rules for checking style/whitespace are named with the prefix `style_`,
but `tab_character` is also in this class.
These rules do not reference any clause in the LRM (IEEE1800-2017).


---
## `style_commaleading`

### Hint

Follow each comma with a single space (comma-leading format).

### Reason

Consistent style enhances readability.

### Pass Example

```SystemVerilog
module M
  #(bit FOO = 1 // comment
  , int BAR = 2 /* comment */
  , bit [31:0] BAZ = 2
  )
  ( input  var logic i_abc // comment
  , output var logic o_ghi /* comment */
  );

  assign {foo, bar} =
    { i_abc
    , 12'h345
    , b_def     // comment
    , 16'h3456  /* comment */
    };

  assign singleline2D = {{foo, bar}, {foo, bar}, {foo, bar}};

  function F
    ( input a
    , input b
    );
  endfunction
endmodule
```

### Fail Example

```SystemVerilog
module M
  #( bit FOO = 1 // Space after `#(` causes misalignment.
  , int BAR = 2
  ,  bit [31:0] BAZ = 2 // Too many spaces after comma.
  )
  (input  var logic i_abc // Missing space after `(` causes misalignment.
  ,output var logic o_ghi // Missing space after comma.
  );

  assign {foo, bar} = { // One-line style is okay.
      i_abc
    ,12'h345 // Missing space.
    ,  b_def // Too many spaces after comma.
    };

  function foo
  (input a // Missing space after `(` causes misalignment.
  ,  input b // Too many spaces after comma.
  );
  endfunction

endmodule
```

### Explanation

This rule is intended to enforce consistent formatting of comma-separated lists
such as parameter/signal port declarations, concatenations, assignment
patterns, and function arguments.
The rule is very simple: Each comma must be followed by exactly 1 space.

Comma-leading style is seen extensively in other languages, e.g. Haskell, and
lends itself well to SystemVerilog, as seen in the following examples.
```systemverilog
/* Module declaration without parameter ports.
*/
module Mod_A
  ( input  var logic i_abc // comment
  , inout  tri logic b_def /* comment */
  , output var logic o_ghi
  );
endmodule

/* Module declaration with parameter ports.
*/
module Mod_B
  #(int FOO = 1 // comment
  , bit BAR = 2 /* comment */
  , bit [31:0] BAZ = 2
  , parameter int BUZZ = 4
  )
  ( input  var logic i_abc // comment
  , inout  tri logic b_def /* comment */
  , output var logic o_ghi
  );


  /* Each item on its own line.
  - Short lines.
  - Every list indented to same level.
  - Single-line LHS can be any length without indent issue.
  */
  assign {foo, bar} =
    { i_abc
    , 12'h345
    , b_def     // comment
    , 16'h3456  /* comment */
    };


  /* Everything can fit on one line.
  - No space after opening parenthesis/bracket/brace.
  */
  assign singleline1D = {i_abc, 12'h345, b_def, 16'h3456};
  assign singleline2D = {{foo, bar}, {foo, bar}, {foo, bar}};

  /* Multi-dimensional concatenation with innermost array on one line.
  */
  assign matrix2D_A =
    { {elem21, elem20}
    , {elem11, elem10} // comment
    , {elem01, elem00} /* comment */
    };
  assign matrix3D_A =
    { { {elem211, elem210}
      , {elem201, elem200}
      }
    , { {elem111, elem110} // comment
      , {elem101, elem100} /* comment */
      }
    , { {elem011, elem010}
      , {elem001, elem000}
      }
    };

  /* Multi-dimensional concatenation with one element per line.
  */
  assign matrix2D_B =
    { { elem21
      , elem20_with_long_name
      }
    , { elem11 // comment
      , elem10 /* comment */
      }
    , { elem01_note_no_misalignment
      , elem00
      }
    };

  /* Module instance without parameter ports.
  */
  Mod_A u_instanceA
    ( .i_abc(foo) // comment
    , .b_def({bar, bar}) /* comment */
    , .o_ghi
    );

  /* Module instance with parameter ports.
  */
  Mod_B
    #(.FOO(1) // comment
    , .BAR(2) /* comment */
    , .BUZZ(2)
    ) u_instanceB
    ( .i_abc(foo) // comment
    , .b_def({bar, bar}) /* comment */
    , .o_ghi
    );

endmodule
```

See also:
  - **style_indent** - Suggested companion rule.


---
## `style_indent`

### Hint

Follow each newline with an integer multiple of 2 spaces.

### Reason

Consistent indentation is essential for readability.

### Pass Example

```SystemVerilog
module M;
  if (a)
    a = 0;
  else
    a = 1;
  // comment
/*
  comment
*/
endmodule
```

### Fail Example

```SystemVerilog
module M;
 if (a)
   a = 0;
   else
     a = 1;
   // comment
/*
 comment
   */
endmodule
```

### Explanation

Consistent indentation is essential for efficient reading by your human
colleagues.
This rule simply checks that any newline (outside of string literals) is
followed by an integer multiple of 2 (configurable) space characters.

See also:
  - **tab_character** - Suggested companion rule.


---
## `style_keyword_0or1space`

### Hint

Follow keyword with a symbol or exactly 1 space.

### Reason

Consistent use of whitespace enhances readability by reducing visual noise.

### Pass Example

```SystemVerilog
module M;
  function F;
    if (a)
      return; // semicolon immediately after `return`.
    else
      return a; // 1 space then expression after `return`.
  endfunction
endmodule

```

### Fail Example

```SystemVerilog
module M;
  function F();
    if (a)
      return  ; // Multiple spaces after `return`.
  endfunction
endmodule

```

### Explanation

This rule checks the whitespace immediately following the `return` keyword.
The `return` keyword can be used without an argument for void functions, in
which case there should be no space between the keyword and the following
symbol, i.e. `return;`.
The `return` keyword can also be used with an argument, in which case there
should be exactly 1 space between the keyword and the following identifier,
e.g. `return foo;`.

See also:
  - **style_keyword_0space** - Suggested companion rule.
  - **style_keyword_1or2space** - Suggested companion rule.
  - **style_keyword_1space** - Suggested companion rule.
  - **style_keyword_construct** - Suggested companion rule.
  - **style_keyword_datatype** - Potential companion rule.
  - **style_keyword_end** - Suggested companion rule.
  - **style_keyword_maybelabel** - Suggested companion rule.
  - **style_keyword_newline** - Suggested companion rule.


---
## `style_keyword_0space`

### Hint

Remove all whitespace between keyword and following symbol.

### Reason

Consistent use of whitespace enhances readability by reducing visual noise.

### Pass Example

```SystemVerilog
module M;
  always_comb
    case (a)
      123:
        b = c;
      default: // no space between `default` and colon.
        b = d;
    endcase

  function F;
    for (;;)
      if (a)
        break; // no space between `break` and semicolon.
  endfunction
endmodule
```

### Fail Example

```SystemVerilog
module M;
  always_comb
    case (a)
      123:
        b = c;
      default : // Space between `default` and colon.
        b = d;
    endcase
  function foo ();
    for (;;)
      if (a) break  ; // Spaces between `break` and semicolon.
  endfunction
endmodule
```

### Explanation

This rule checks the whitespace immediately following these keywords:
`break`
, `continue`
, `default`
, `new`
, `null`
, `super`
, and `this`.
Uses of these keywords should never have any whitespace between the keyword and
the following symbol, e.g.
`break;`,
, `continue;`
, `default:`
, `new[5]`
, `(myexample == null)`
, or `super.foo`.

See also:
  - **style_keyword_indent** - Suggested companion rule.
  - **style_keyword_0or1space** - Suggested companion rule.
  - **style_keyword_1or2space** - Suggested companion rule.
  - **style_keyword_1space** - Suggested companion rule.
  - **style_keyword_construct** - Suggested companion rule.
  - **style_keyword_datatype** - Potential companion rule.
  - **style_keyword_end** - Suggested companion rule.
  - **style_keyword_maybelabel** - Suggested companion rule.
  - **style_keyword_newline** - Suggested companion rule.


---
## `style_keyword_1or2space`

### Hint

Follow keyword with exactly 1 or 2 spaces.

### Reason

Consistent use of whitespace enhances readability by reducing visual noise.

### Pass Example

```SystemVerilog
module M
  ( input a
  , inout b  // 1 space after `input` or `inout` keywords
  , output c // makes port identifiers unaligned.

  , input  d
  , inout  e // 2 spaces after `input` or `inout` keywords
  , output f // makes port identifiers aligned.
  );
endmodule
```

### Fail Example

```SystemVerilog
module M
  ( input   a
  , inout   b // multiple spaces after `input` or `inout` keywords
  );
endmodule
```

### Explanation

This rule checks the whitespace immediately following the `inout` and `input`
keywords.
These keywords specify the direction of signal ports, and are frequently used
alongside the `output` keyword which is 1 character longer.
The suggested companion rule **style_keyword_1space** checks that `output` is
followed by a single space, and this rule allows `inout`/`input` to be followed
by a single space too.
However, it is common and visually appealing to have port definitions
vertically aligned, so this rule also allows 2 following spaces, e.g:
```systemverilog
module foo
  ( input  var logic i_foo // aligned, 2 spaces
  , output var logic o_bar
  , inout tri logic b_baz // unaligned, 1 space
  );
endmodule
```

See also:
  - **style_keyword_indent** - Suggested companion rule.
  - **style_keyword_0or1space** - Suggested companion rule.
  - **style_keyword_0space** - Suggested companion rule.
  - **style_keyword_1space** - Suggested companion rule.
  - **style_keyword_construct** - Suggested companion rule.
  - **style_keyword_datatype** - Potential companion rule.
  - **style_keyword_end** - Suggested companion rule.
  - **style_keyword_maybelabel** - Suggested companion rule.
  - **style_keyword_newline** - Suggested companion rule.


---
## `style_keyword_1space`

### Hint

Follow keyword with exactly 1 space.

### Reason

Consistent use of whitespace enhances readability by reducing visual noise.

### Pass Example

```SystemVerilog
module M;                   // 1 space after `module`.
  for (i = 0; i < 5; i++)   // 1 space after `for`.
    assign foo = bar;       // 1 space after `assign`.
  always_ff @(posedge clk)  // 1 space after `always_ff`.
    if (a)                  // 1 space after `if`.
      case (a)              // 1 space after `case`.
        1: foo <= bar;
      endcase
endmodule
```

### Fail Example

```SystemVerilog
module  M;                  // Multiple spaces after `module`.
  for(genvar i = 0; i < 5; i++)    // No spaces after `for`.
    assign  a = b;      // Multiple spaces after `assign`.
  always_ff@(posedge clk)   // No spaces after `always_ff`.
    if  (a)                 // Multiple spaces after `if`.
      case(a)               // No spaces after `case`.
        1: a <= b;
      endcase
endmodule
```

### Explanation

This rule checks the whitespace immediately following these keywords:
`accept_on`
, `alias`
, `always`
, `always_ff`
, `and`
, `assert`
, `assume`
, `automatic`
, `before`
, `bind`
, `bins`
, `binsof`
, `bit`
, `buf`
, `bufif0`
, `bufif1`
, `case`
, `casex`
, `casez`
, `cell`
, `checker`
, `class`
, `clocking`
, `cmos`
, `config`
, `const`
, `constraint`
, `context`
, `cover`
, `covergroup`
, `coverpoint`
, `cross`
, `deassign`
, `defparam`
, `design`
, `disable`
, `dist`
, `do`
, `edge`
, `enum`
, `eventually`
, `expect`
, `export`
, `extends`
, `extern`
, `first_match`
, `for`
, `force`
, `foreach`
, `forever`
, `forkjoin`
, `function`
, `genvar`
, `global`
, `highz0`
, `highz1`
, `if`
, `iff`
, `ifnone`
, `ignore_bins`
, `illegal_bins`
, `implements`
, `implies`
, `import`
, `incdir`
, `include`
, `inside`
, `instance`
, `interconnect`
, `interface`
, `intersect`
, `large`
, `let`
, `liblist`
, `library`
, `local`
, `localparam`
, `macromodule`
, `matches`
, `medium`
, `modport`
, `module`
, `nand`
, `negedge`
, `nettype`
, `nexttime`
, `nmos`
, `nor`
, `noshowcancelled`
, `not`
, `notif0`
, `notif1`
, `or`
, `output`
, `package`
, `packed`
, `parameter`
, `pmos`
, `posedge`
, `primitive`
, `priority`
, `program`
, `property`
, `protected`
, `pull0`
, `pull1`
, `pulldown`
, `pullup`
, `pulsestyle_ondetect`
, `pulsestyle_onevent`
, `pure`
, `rand`
, `randc`
, `randcase`
, `randsequence`
, `rcmos`
, `reject_on`
, `release`
, `repeat`
, `restrict`
, `rnmos`
, `rpmos`
, `rtran`
, `rtranif0`
, `rtranif1`
, `s_always`
, `s_eventually`
, `s_nexttime`
, `s_until`
, `s_until_with`
, `scalared`
, `sequence`
, `showcancelled`
, `small`
, `soft`
, `solve`
, `specparam`
, `static`
, `strong`
, `strong0`
, `strong1`
, `struct`
, `sync_accept_on`
, `sync_reject_on`
, `tagged`
, `task`
, `throughout`
, `timeprecision`
, `timeunit`
, `tran`
, `tranif0`
, `tranif1`
, `trireg`
, `type`
, `typedef`
, `union`
, `unique`
, `unique0`
, `until`
, `until_with`
, `untyped`
, `use`
, `var`
, `vectored`
, `virtual`
, `wait`
, `wait_order`
, `weak`
, `weak0`
, `weak1`
, `while`
, `wildcard`
, `with`
, `within`
, `xnor`
, and `xor`.
This rule covers the majority of SystemVerilog keywords, ensuring that they are
followed by a single space, e.g. `if (foo)`, `always_ff @(posedge clk)`,
or `typedef struct packed {`.

See also:
  - **style_keyword_indent** - Suggested companion rule.
  - **style_keyword_0or1space** - Suggested companion rule.
  - **style_keyword_0space** - Suggested companion rule.
  - **style_keyword_1or2space** - Suggested companion rule.
  - **style_keyword_construct** - Suggested companion rule.
  - **style_keyword_datatype** - Potential companion rule.
  - **style_keyword_end** - Suggested companion rule.
  - **style_keyword_maybelabel** - Suggested companion rule.
  - **style_keyword_newline** - Suggested companion rule.


---
## `style_keyword_construct`

### Hint

Follow keyword with a newline or exactly 1 space.

### Reason

Consistent use of whitespace enhances readability by reducing visual noise.

### Pass Example

```SystemVerilog
module M;
  always_comb a = b;  // 1 space after `always_comb`.

  initial begin       // 1 space after `initial`.
    foo = bar;
  end

  always_latch
    if (a) b = c;     // newline after `always_latch`.
    else d = e;       // 1 space after `else`.

  final // 1 space then comment after `final`.
    foo = bar;
endmodule

```

### Fail Example

```SystemVerilog
module M;
  always_comb   a = b;  // Multiple spaces after `always_comb`.
  initial     begin       // Multiple spaces after `initial`.
    a = b;
  end
  always_latch
    if (a) b = c;
    else      d = e;  // Multiple spaces after `else`.
  final  // Multiple spaces then comment after `final`.
    a = b;
endmodule

```

### Explanation

This rule checks the whitespace immediately following these keywords:
`always_comb`
, `always_latch`
, `assign`
, `else`
, `final`
, `generate`
, and `initial`.
These keyword open constucts and should always be followed by a newline,
exactly 1 space then another keyword/identifier, or exactly 1 space then a
comment, e.g:
```systemverilog
// Followed by 1 space then another keyword.
always_comb begin
  foo = '0;
  foo[0] = 5;
end

// Followed by 1 space then an identifier.
always_comb bar = 5;

// Followed by a newline.
always_comb
  if (x < y)
    z = 5;
  else // Followed by 1 space then this comment.
    z = 6;

// Assign to a concatenation.
assign // You could use `always_comb` instead.
  { foo
  , bar
  , baz[i][j][k]
  } = '0;
```

See also:
  - **style_keyword_indent** - Suggested companion rule.
  - **style_keyword_0or1space** - Suggested companion rule.
  - **style_keyword_0space** - Suggested companion rule.
  - **style_keyword_1or2space** - Suggested companion rule.
  - **style_keyword_1space** - Suggested companion rule.
  - **style_keyword_datatype** - Potential companion rule.
  - **style_keyword_end** - Suggested companion rule.
  - **style_keyword_maybelabel** - Suggested companion rule.
  - **style_keyword_newline** - Suggested companion rule.


---
## `style_keyword_datatype`

### Hint

Follow datatype keyword with a symbol or exactly 1 space.

### Reason

Consistent use of whitespace enhances readability by reducing visual noise.

### Pass Example

```SystemVerilog
module M;
  localparam bit A = 0;   // 1 space after `bit`.
  localparam int B = 0;   // 1 space after `int`.
  logic a;                // 1 space after `logic`.
  reg b;                  // 1 space after `reg`.
  wire b;                 // 1 space after `wire`.
endmodule
```

### Fail Example

```SystemVerilog
module M;
  localparam bit  A = 0;  // Multiple spaces after `bit`.
  localparam int
    B = 0;                // Newline after `int`.
  logic // foo
    a;                    // Single-line comment after `logic`.
  reg /* bar */ b;        // Multi-line after `reg`.
  wire        c;          // Multiple spaces after `wire`.
endmodule
```

### Explanation

This rule checks the whitespace immediately following these keywords:
`byte`
, `chandle`
, `event`
, `int`
, `integer`
, `logic`
, `longint`
, `real`
, `realtime`
, `ref`
, `reg`
, `shortint`
, `shortreal`
, `signed`
, `string`
, `supply0`
, `supply1`
, `time`
, `tri`
, `tri0`
, `tri1`
, `triand`
, `trior`
, `unsigned`
, `uwire`
, `void`
, `wand`
, `wire`
, and `wor`.
These keywords are used to declare the datatype of signals/variables (like
`logic foo`), and cast expressions (like `int'(foo)`).

See also:
  - **style_keyword_indent** - Suggested companion rule.
  - **style_keyword_0or1space** - Suggested companion rule.
  - **style_keyword_0space** - Suggested companion rule.
  - **style_keyword_1or2space** - Suggested companion rule.
  - **style_keyword_1space** - Suggested companion rule.
  - **style_keyword_construct** - Suggested companion rule.
  - **style_keyword_end** - Suggested companion rule.
  - **style_keyword_maybelabel** - Suggested companion rule.
  - **style_keyword_newline** - Suggested companion rule.


---
## `style_keyword_end`

### Hint

Follow keyword with a colon, newline, or exactly 1 space.

### Reason

Consistent use of whitespace enhances readability by reducing visual noise.

### Pass Example

```SystemVerilog
module M;
  initial begin
    if (foo) begin: l_foo
      a = b;
    end: l_foo           // colon immediately after `end`.

    if (foo) begin
      a = c;
    end else begin       // 1 space after `end`.
      a = d;
    end
//  ^^^ newline after `end`.
  end // 1 space then comment after `end`.
endmodule

```

### Fail Example

```SystemVerilog
module M;
  initial begin
    if (foo) begin: l_foo
      a = b;
    end   : l_foo           // Spaces between `end` and colon.

    if (foo) begin
      a = c;
    end   else begin       // Multiple spaces after `end`.
      a = d;
    end
  end   // Multiple spaces then comment after `end`.
endmodule

```

### Explanation

This rule checks the whitespace immediately following the `end` keyword.
The keyword `end` always be followed by a newline,
exactly 1 space then another keyword, a colon, or exactly 1 space then a
comment, e.g:
```systemverilog
// Followed by a newline.
if (FOO) begin
  ...
end

// Followed by 1 space then a keyword.
if (FOO) begin
  ...
end else ...

// Followed by a colon.
if (FOO) begin: l_foo
  ...
end: l_foo

// Followed by a comment.
if (FOO) begin // {{{ An opening fold marker.
  ...
end // }}} A closing fold marker.
```

See also:
  - **style_keyword_indent** - Suggested companion rule.
  - **style_keyword_0or1space** - Suggested companion rule.
  - **style_keyword_0space** - Suggested companion rule.
  - **style_keyword_1or2space** - Suggested companion rule.
  - **style_keyword_1space** - Suggested companion rule.
  - **style_keyword_construct** - Suggested companion rule.
  - **style_keyword_datatype** - Potential companion rule.
  - **style_keyword_maybelabel** - Suggested companion rule.
  - **style_keyword_newline** - Suggested companion rule.


---
## `style_keyword_maybelabel`

### Hint

Follow keyword with a colon, newline, or exactly 1 space plus comment.

### Reason

Consistent use of whitespace enhances readability by reducing visual noise.

### Pass Example

```SystemVerilog
module M;
endmodule: M // colon immediately after `endmodule`
package P;
    function F;
    endfunction
//  ^^^^^^^^^^^ newline after `endfunction`
endpackage // 1 space then comment after `endpackage`

```

### Fail Example

```SystemVerilog
module M;
endmodule  : M // spaces immediately after `endmodule`
////////////////////////////////////////////////////////////////////////////////
package P;
endpackage  // multiple spaces then comment after `endpackage`
////////////////////////////////////////////////////////////////////////////////
interface I;
endinterface interface J; // space instead of newline after `endinterface`
endinterface
```

### Explanation

This rule checks the whitespace immediately following these keywords:
`begin`
, `endchecker`
, `endclass`
, `endclocking`
, `endconfig`
, `endfunction`
, `endgroup`
, `endinterface`
, `endmodule`
, `endpackage`
, `endprimitive`
, `endprogram`
, `endproperty`
, `endsequence`
, `endtask`
, `fork`
, `join`
, `join_any`
, and `join_none`.
These keywords are used to delimit code blocks and should always be followed by
a colon, a newline, or exactly 1 space then a comment, e.g:
```systemverilog
if (FOO) begin: l_foo // Followed by a colon.
  ...
end

module top;
  ...
endmodule: top  // Followed by a colon.

// Followed by a newline.
if (FOO) begin
  ...
end

if (FOO) begin // Followed by a comment.
  ...
end
```

See also:
  - **style_keyword_indent** - Suggested companion rule.
  - **style_keyword_0or1space** - Suggested companion rule.
  - **style_keyword_0space** - Suggested companion rule.
  - **style_keyword_1or2space** - Suggested companion rule.
  - **style_keyword_1space** - Suggested companion rule.
  - **style_keyword_construct** - Suggested companion rule.
  - **style_keyword_datatype** - Potential companion rule.
  - **style_keyword_end** - Suggested companion rule.
  - **style_keyword_newline** - Suggested companion rule.


---
## `style_keyword_newline`

### Hint

Follow keyword with a newline or exactly 1 space plus comment.

### Reason

Consistent use of whitespace enhances readability by reducing visual noise.

### Pass Example

```SystemVerilog
module M;
  generate
    case (foo)
      123: a = b;
    endcase
//  ^^^^^^^ newline after `endcase`
  endgenerate // 1 space then comment after `endgenerate`
endmodule

```

### Fail Example

```SystemVerilog
module M;
  generate
    case (x)
      123: a = b;
    endcase if (x) a = b; // No newline after `endcase`.
  endgenerate   // Multiple spaces then comment after `endgenerate`.
endmodule

```

### Explanation

This rule checks the whitespace immediately following these keywords:
, `endcase`
, `endgenerate`
, `endspecify`
, `endtable`
, `specify`
, and `table`.
These keywords are used to delimit code blocks and should always be followed by
a newline or exactly 1 space then a comment, e.g:
```systemverilog
case (FOO)
  ...
endcase // Followed by a comment.

// Followed by a newline.
case (FOO)
  ...
endcase
```

See also:
  - **style_keyword_indent** - Suggested companion rule.
  - **style_keyword_0or1space** - Suggested companion rule.
  - **style_keyword_0space** - Suggested companion rule.
  - **style_keyword_1or2space** - Suggested companion rule.
  - **style_keyword_1space** - Suggested companion rule.
  - **style_keyword_construct** - Suggested companion rule.
  - **style_keyword_datatype** - Potential companion rule.
  - **style_keyword_end** - Suggested companion rule.
  - **style_keyword_maybelabel** - Suggested companion rule.


---
## `style_operator_arithmetic`

### Hint

Follow operator with a symbol, identifier, newline, or exactly 1 space.

### Reason

Consistent use of whitespace enhances readability by reducing visual noise.

### Pass Example

```SystemVerilog
module M;
  localparam bit [a-1:0] P1 = b; // No space around `-`.

  localparam int P2 = a + b; // Single space around `+`.

  localparam int P3 =
    a *
    b; // Newline following `*`.

  localparam int P4 =
    a * // Single space then comment following `*`.
    b;
endmodule
```

### Fail Example

```SystemVerilog
module M;
  localparam int P2 = a  +  b; // Multiple spaces around `+`.

  localparam int P3 =
    a *

    b; // Multiple newlines following `*`.

  localparam int P4 =
    a *  // Multiple spaces then comment following `*`.
    b;
endmodule
```

### Explanation

This rule checks the whitespace immediately following any arithmetic operator:
`+`
, `-`
, `*`
, `/`
, `%`
, and `**`.
Uses of these operators may have a single space or newline between the
operator's symbol and the following symbol or identifier, e.g.
`a + b`,
, or `a+b`.

In relation to Annex A of IEEE1800-2017, this rule applies to the specific
variants of `binary_operator` specified in Table 11-3.

See also:
  - **style_operator_boolean** - Suggested companion rule.
  - **style_operator_integer** - Suggested companion rule.
  - **style_operator_unary** - Suggested companion rule.


---
## `style_operator_boolean`

### Hint

Follow operator with a exactly 1 space.

### Reason

Consistent use of whitespace enhances readability by reducing visual noise.

### Pass Example

```SystemVerilog
module M;
  localparam bit P1 = a && b; // Single space around `&&`.

  localparam bit P2 = a < b; // Single space around `<`.

  for (genvar i=0; i < 5; i++) begin // Single space around `<`.
  end
endmodule
```

### Fail Example

```SystemVerilog
module M;
  localparam bit P1 = a&&b; // No space around `&&`.

  localparam bit P2 =
    a <
    b; // Newline after `<`.

  for (genvar i=0; i<5; i++) begin // No space around `<`.
  end
endmodule
```

### Explanation

This rule checks the whitespace immediately following any binary operator whose
operation returns a boolean:
`==`
, `!=`
, `===`
, `!==`
, `==?`
, `!=?`
, `&&`
, `||`
, `<`
, `<=`
, `>`
, `>=`
, `->`
, and `<->`.
Uses of these operators must have a single space between the operator's symbol
and the following symbol or identifier, e.g.
`a && b`,
, `c !== d`
, or `0 < 5`.

In relation to Annex A of IEEE1800-2017, this rule applies to specific variants
of `binary_operator` and `binary_module_path_operator`.

See also:
  - **style_operator_arithmetic** - Suggested companion rule.
  - **style_operator_integer** - Suggested companion rule.
  - **style_operator_unary** - Suggested companion rule.


---
## `style_operator_integer`

### Hint

Follow operator with a newline or exactly 1 space.

### Reason

Consistent use of whitespace enhances readability by reducing visual noise.

### Pass Example

```SystemVerilog
module M;
  localparam int P1 = a | b; // Single space around `|`.

  localparam int P2 =
    a &
    aMask; // Newline following `&`.

  localparam int P3 =
    a & // Single space then comment following `&`.
    aMask;
endmodule
```

### Fail Example

```SystemVerilog
module M;
  localparam int P1 = a|b; // No space around `|`.

  localparam int P2 =
    a &

    aMask; // Multiple newlines following `&`.

  localparam int P3 =
    a &  // Multiple spaces then comment following `&`.
    aMask;
endmodule
```

### Explanation

This rule checks the whitespace immediately following any binary operator whose
operation returns an integer (except arithmetic operators):
`&`
, `|`
, `^`
, `^~`
, `~^`
, `>>`
, `<<`
, `>>>`
, and `<<<`.
Uses of these operators must have single space or a newline between the
operator's symbol and the following symbol or identifier, e.g.
`1 << 5`,
, or `8'hAA | 8'h55`.

In relation to Annex A of IEEE1800-2017, this rule applies to specific variants
of `binary_operator` and `binary_module_path_operator`.

See also:
  - **style_operator_arithmetic** - Suggested companion rule.
  - **style_operator_boolean** - Suggested companion rule.
  - **style_operator_unary** - Suggested companion rule.


---
## `style_operator_unary`

### Hint

Remove all whitespace following the operator.

### Reason

Consistent use of whitespace enhances readability by reducing visual noise.

### Pass Example

```SystemVerilog
module M;
  localparam bit P1 = &{a, b}; // No space after `&`.

  for (genvar i=0; i < 5; i++) begin // No space after `++`.
  end
endmodule
```

### Fail Example

```SystemVerilog
module M;
  localparam bit P1 = & {a, b}; // No space after `&`.

  for (genvar i=0; i < 5; i++ ) begin // Space after `++`.
  end
endmodule
```

### Explanation

This rule checks the whitespace immediately following any unary operator:
`++`
, `--`
, `+`
, `-`
, `!`
, `~`
, `&`
, `~&`
, `|`
, `~|`
, `^`
, `~^`
, and `^~`.
Uses of these operators must never have any whitespace between the operator's
symbol and the following symbol or identifier, e.g.
`i++`,
`!FOO`,
, `&{a, b, c}`
, or `$info("%d", -5);`.

In relation to Annex A of IEEE1800-2017, this rule applies to all variants of
`unary_operator`, `unary_module_path_operator`, and `inc_or_dec_operator`.

See also:
  - **style_operator_arithmetic** - Suggested companion rule.
  - **style_operator_boolean** - Suggested companion rule.
  - **style_operator_integer** - Suggested companion rule.


---
## `style_trailingwhitespace`

### Hint

Remove trailing whitespace.

### Reason

Trailing whitespace leads to unnecessary awkwardness with version control.

### Pass Example

```SystemVerilog
module        M;
// End of line ^
endmodule
```

### Fail Example

```SystemVerilog
module M;
                
// End of line ^
endmodule

module M;       
// End of line ^
endmodule
```

### Explanation

Trailing whitespace, i.e. space characters immediately followed by a newline,
lead to unnecessary differences in version control because some/many/most
developer's editors are setup to remove this on writing to disk.
This rule simply checks that any newline (outside of string literals) is
not immediately preceeded by a space character.
You can

See also:
  - **style_indent** - Suggested companion rule.
  - **tab_character** - Suggested companion rule.
  - Vim: <https://vimtricks.com/p/vim-remove-trailing-whitespace/>
  - Emacs: <https://www.emacswiki.org/emacs/WhiteSpace>
  - VSCode: `files.trimTrailingWhitespace: true,`
  - Notepad++: "Trim Trailing Space" on <https://npp-user-manual.org/docs/editing/>


---
## `tab_character`

### Hint

Replace tab characters with spaces.

### Reason

Tabs may cause misalignment depending on editor setup.

### Pass Example

```SystemVerilog
module M;
  logic a;
endmodule
```

### Fail Example

```SystemVerilog
module M;
	logic a;
endmodule
```

### Explanation

Tab characters appear as different widths in dependent on editor/viewer setup,
leading to confusion for readers with a different setup.
Spaces are all but essential, but tabs are not, so this rule simply forbids the
use of tabs.

NOTE: `sv-parser`, the basis of svlint and svls requires files to be encoded
in UTF-8.
See `man iconv` for details on how to convert legacy encodings to UTF-8.

See also:
  - **style_indent** - Suggested companion rule.

The most relevant clauses of IEEE1800-2017 are:
  - Not applicable.

<<<<<<< HEAD

DO_REBUILD
DO_REBUILD
=======
>>>>>>> 75456178
<|MERGE_RESOLUTION|>--- conflicted
+++ resolved
@@ -8023,9 +8023,5 @@
 The most relevant clauses of IEEE1800-2017 are:
   - Not applicable.
 
-<<<<<<< HEAD
-
-DO_REBUILD
-DO_REBUILD
-=======
->>>>>>> 75456178
+
+DO_REBUILD