--- conflicted
+++ resolved
@@ -852,350 +852,6 @@
 
 
 ---
-<<<<<<< HEAD
-=======
-## `generate_case_with_label`
-
-### Hint
-
-Use a label with prefix "l_" on conditional generate block.
-
-### Reason
-
-Unnamed generate blocks imply unintuitive hierarchical paths.
-
-### Pass Example
-
-```SystemVerilog
-module A;
-  generate case (2'd3)
-    2'd1:     begin: l_nondefault wire c = 1'b0; end
-    default:  begin: l_default    wire c = 1'b0; end
-  endcase endgenerate
-endmodule
-```
-
-### Fail Example
-
-```SystemVerilog
-module M;
-  case (2'd0)             // No begin/end delimiters.
-    2'd1:
-      logic a = 1'b0;
-    default:
-      logic a = 1'b0;
-  endcase
-endmodule
-////////////////////////////////////////////////////////////////////////////////
-module M;
-  case (2'd1)             // begin/end delimiters, but no label.
-    2'd1: begin
-      logic b = 1'b0;
-    end
-    default: begin
-      logic b = 1'b0;
-    end
-  endcase
-endmodule
-////////////////////////////////////////////////////////////////////////////////
-module M;
-  case (2'd2)             // With label, but no prefix.
-    2'd1: begin: foo
-      logic c = 1'b0;
-    end: foo              // NOTE: With optional label on end.
-    default: begin: bar
-      logic c = 1'b0;
-    end                   // NOTE: Without optional label on end.
-  endcase
-endmodule
-////////////////////////////////////////////////////////////////////////////////
-module M;
-  case (2'd4)             // Without default arm.
-    2'd1: begin: foo
-      logic e = 1'b0;
-    end
-  endcase
-endmodule
-////////////////////////////////////////////////////////////////////////////////
-module M;
-  case (2'd5)             // Without non-default arm.
-    default: begin: bar
-      logic f = 1'b0;
-    end
-  endcase
-endmodule
-```
-
-### Explanation
-
-Conditional generate constructs select zero or one blocks from a set of
-alternative generate blocks within a module, interface, program, or checker.
-The selection of which generate blocks are instantiated is decided during
-elaboration via evaluation of constant expressions.
-Generate blocks introduce hierarchy within a module, whether they are named or
-unnamed.
-Unnamed generate blocks are assigned a name, e.g. `genblk5`, which other tools
-can use and depend on.
-For example, to find a specific DFF in a netlist you could use a hierarchical
-path like `top.genblk2[3].u_cpu.genblk5.foo_q`.
-The naming scheme for unnamed generated blocks is defined in
-IEEE1800-2017 clause 27.6.
-
-These implicit names are not intuitive for human readers, so this rule is
-designed to check three things:
-1. The generate block uses `begin`/`end` delimiters.
-2. The generate block has been given a label, e.g. `begin: mylabel`.
-3. The label has an appropriate prefix, e.g. `begin: l_mylabel` starts with
-  the string `l_`.
-
-The prefix is useful to when reading hierarchical paths to distinguish between
-module/interface instances and generate blocks.
-For example, `top.l_cpu_array[3].u_cpu.l_debugger.foo_q` provides the reader
-with more useful information than `top.genblk2[3].u_cpu.genblk5.foo_q`.
-
-See also:
-  - **generate_for_with_label** - Similar reasoning, useful companion rule.
-  - **generate_if_with_label** - Equivalent reasoning, useful companion rule.
-  - **prefix_instance** - Useful companion rule.
-
-The most relevant clauses of IEEE1800-2017 are:
-  - 27.5 Conditional generate constructs
-  - 27.6 External names for unnamed generate blocks
-
-
----
-## `generate_for_with_label`
-
-### Hint
-
-Use a label with prefix "l_" on loop generate block.
-
-### Reason
-
-Unnamed generate blocks imply unintuitive hierarchical paths.
-
-### Pass Example
-
-```SystemVerilog
-module M;
-  for(genvar i=0; i < 10; i++) begin: l_a
-  end
-endmodule
-```
-
-### Fail Example
-
-```SystemVerilog
-module M;
-  for (genvar i=0; i < 10; i++) // No begin/end delimeters.
-    assign a[i] = i;
-endmodule
-////////////////////////////////////////////////////////////////////////////////
-module M;
-  for (genvar i=0; i < 10; i++) begin // begin/end delimiters, but no label.
-    assign a[i] = i;
-  end
-endmodule
-////////////////////////////////////////////////////////////////////////////////
-module M;
-  for (genvar i=0; i < 10; i++) begin: foo // With label, but no prefix.
-    assign a[i] = i;
-  end
-endmodule
-```
-
-### Explanation
-
-A loop generate construct allows a single generate block to be instantiated
-multiple times within a module, interface, program, or checker.
-The selection of which generate blocks are instantiated is decided during
-elaboration via evaluation of constant expressions.
-Generate blocks introduce hierarchy within a module, whether they are named or
-unnamed.
-Unnamed generate blocks are assigned a name, e.g. `genblk5`, which other tools
-can use and depend on.
-For example, to find a specific DFF in a netlist you could use a hierarchical
-path like `top.genblk2[3].u_cpu.genblk5.foo_q`.
-The naming scheme for unnamed generated blocks is defined in
-IEEE1800-2017 clause 27.6.
-
-These implicit names are not intuitive for human readers, so this rule is
-designed to check three things:
-1. The generate block uses `begin`/`end` delimiters.
-2. The generate block has been given a label, e.g. `begin: mylabel`.
-3. The label has an appropriate prefix, e.g. `begin: l_mylabel` starts with
-  the string `l_`.
-
-The prefix is useful to when reading hierarchical paths to distinguish between
-module/interface instances and generate blocks.
-For example, `top.l_cpu_array[3].u_cpu.l_debugger.foo_q` provides the reader
-with more useful information than `top.genblk2[3].u_cpu.genblk5.foo_q`.
-
-See also:
-  - **generate_case_with_label** - Similar reasoning, useful companion rule.
-  - **generate_if_with_label** - Similar reasoning, useful companion rule.
-  - **prefix_instance** - Useful companion rule.
-
-The most relevant clauses of IEEE1800-2017 are:
-  - 27.4 Loop generate constructs
-  - 27.6 External names for unnamed generate blocks
-
-
----
-## `generate_if_with_label`
-
-### Hint
-
-Use a label with prefix "l_" on conditional generate block.
-
-### Reason
-
-Unnamed generate blocks imply unintuitive hierarchical paths.
-
-### Pass Example
-
-```SystemVerilog
-module M;
-  if (a) begin: l_abc
-  end else if (b) begin: l_def
-  end else begin: l_hij
-  end
-endmodule
-```
-
-### Fail Example
-
-```SystemVerilog
-module M;
-  if (x)                        // No begin/end delimeters.
-    assign a = 0;               // if condition.
-  else if (x) begin: l_def
-    assign a = 1;
-  end else begin: l_hij
-    assign a = 2;
-  end
-endmodule
-////////////////////////////////////////////////////////////////////////////////
-module M;
-  if (x) begin: l_abc
-    assign a = 0;
-  end else if (x)               // No begin/end delimeters.
-    assign a = 1;               // else-if condition.
-  else begin: l_hij
-    assign a = 2;
-  end
-endmodule
-
-// TODO: This isn't caught.
-module M;
-  if (x) begin: l_abc
-    assign a = 0;
-  end else if (x) begin: l_def
-    assign a = 1;
-  end else                      // No begin/end delimeters.
-    assign a = 2;               // else condition
-endmodule
-////////////////////////////////////////////////////////////////////////////////
-module M;
-  if (x) begin                  // begin/end delimiters, but no label.
-    assign a = 0;               // if condition.
-  end else if (x) begin: l_def
-    assign a = 1;
-  end else begin: l_hij
-    assign a = 2;
-  end
-endmodule
-////////////////////////////////////////////////////////////////////////////////
-module M;
-  if (x) begin: l_abc
-    assign a = 0;
-  end else if (x) begin         // begin/end delimiters, but no label.
-    assign a = 1;               // else-if condition.
-  end else begin: l_hij
-    assign a = 2;
-  end
-endmodule
-////////////////////////////////////////////////////////////////////////////////
-module M;
-  if (x) begin: l_abc
-    assign a = 0;
-  end else if (x) begin: l_def
-    assign a = 1;
-  end else begin                // begin/end delimiters, but no label.
-    assign a = 2;               // else condition
-  end
-endmodule
-////////////////////////////////////////////////////////////////////////////////
-module M;
-  if (x) begin: foo             // With label, but no prefix.
-    assign a = 0;               // if condition.
-  end else if (x) begin: l_def
-    assign a = 1;
-  end else begin: l_hij
-    assign a = 2;
-  end
-endmodule
-////////////////////////////////////////////////////////////////////////////////
-module M;
-  if (x) begin: l_abc
-    assign a = 0;
-  end else if (x) begin: foo    // With label, but no prefix.
-    assign a = 1;               // else-if condition.
-  end else begin: l_hij
-    assign a = 2;
-  end
-endmodule
-////////////////////////////////////////////////////////////////////////////////
-module M;
-  if (x) begin: l_abc
-    assign a = 0;
-  end else if (x) begin: l_def
-    assign a = 1;
-  end else begin: foo           // With label, but no prefix.
-    assign a = 2;               // else condition
-  end
-endmodule
-```
-
-### Explanation
-
-Conditional generate constructs select zero or one blocks from a set of
-alternative generate blocks within a module, interface, program, or checker.
-The selection of which generate blocks are instantiated is decided during
-elaboration via evaluation of constant expressions.
-Generate blocks introduce hierarchy within a module, whether they are named or
-unnamed.
-Unnamed generate blocks are assigned a name, e.g. `genblk5`, which other tools
-can use and depend on.
-For example, to find a specific DFF in a netlist you could use a hierarchical
-path like `top.genblk2[3].u_cpu.genblk5.foo_q`.
-The naming scheme for unnamed generated blocks is defined in
-IEEE1800-2017 clause 27.6.
-
-These implicit names are not intuitive for human readers, so this rule is
-designed to check three things:
-1. The generate block uses `begin`/`end` delimiters.
-2. The generate block has been given a label, e.g. `begin: mylabel`.
-3. The label has an appropriate prefix, e.g. `begin: l_mylabel` starts with
-  the string `l_`.
-
-The prefix is useful to when reading hierarchical paths to distinguish between
-module/interface instances and generate blocks.
-For example, `top.l_cpu_array[3].u_cpu.l_debugger.foo_q` provides the reader
-with more useful information than `top.genblk2[3].u_cpu.genblk5.foo_q`.
-
-See also:
-  - **generate_case_with_label** - Equivalent reasoning, useful companion rule.
-  - **generate_for_with_label** - Similar reasoning, useful companion rule.
-  - **prefix_instance** - Useful companion rule.
-
-The most relevant clauses of IEEE1800-2017 are:
-  - 27.5 Conditional generate constructs
-  - 27.6 External names for unnamed generate blocks
-
-
----
->>>>>>> 3626757e
 ## `genvar_declaration_in_loop`
 
 ### Hint
@@ -2429,169 +2085,6 @@
 ### Pass Example
 
 ```SystemVerilog
-<<<<<<< HEAD
-module A;
-always_comb begin
-    for (int a=0; a<10; a++) begin
-        a = 0;
-    end
-    for (int a=0; a<10; a++) a = 0;
-end
-endmodule
-=======
-interface fooBar;
-endinterface
->>>>>>> 3626757e
-```
-
-### Fail Example
-
-```SystemVerilog
-<<<<<<< HEAD
-module A;
-always_comb begin
-    for (int a=0; a<10; a++)
-        a = 0;
-    for (int a=0; a<10; a++) a = 0;
-end
-=======
-interface FooBar;
-endinterface
-```
-
-### Explanation
-
-There are 3 usual types of SystemVerilog file for synthesizable design code
-(module, interface, package) and having a simple naming convention helps
-distinguish them from a filesystem viewpoint.
-In Haskell, types/typeclasses must start with an uppercase letter, and
-functions/variables must start with a lowercase letter.
-This rule checks part of a related naming scheme where modules and interfaces
-should start with a lowercase letter, and packages should start with an
-uppercase letter.
-
-See also:
-  - **lowercamelcase_module** - Suggested companion rule.
-  - **lowercamelcase_package** - Potential companion rule.
-  - **prefix_interface** - Alternative rule.
-  - **uppercamelcase_interface** - Mutually exclusive alternative rule.
-  - **uppercamelcase_module** - Potential companion rule.
-  - **uppercamelcase_package** - Suggested companion rule.
-
-The most relevant clauses of IEEE1800-2017 are:
-  - Not applicable.
-
-
----
-## `lowercamelcase_module`
-
-### Hint
-
-Begin `module` name with lowerCamelCase.
-
-### Reason
-
-Naming convention simplifies audit.
-
-### Pass Example
-
-```SystemVerilog
-module fooBar;
-endmodule
-```
-
-### Fail Example
-
-```SystemVerilog
-module FooBar;
-endmodule
-```
-
-### Explanation
-
-There are 3 usual types of SystemVerilog file for synthesizable design code
-(module, interface, package) and having a simple naming convention helps
-distinguish them from a filesystem viewpoint.
-In Haskell, types/typeclasses must start with an uppercase letter, and
-functions/variables must start with a lowercase letter.
-This rule checks part of a related naming scheme where modules and interfaces
-should start with a lowercase letter, and packages should start with an
-uppercase letter.
-
-See also:
-  - **lowercamelcase_interface** - Suggested companion rule.
-  - **lowercamelcase_package** - Potential companion rule.
-  - **prefix_module** - Alternative rule.
-  - **uppercamelcase_interface** - Potential companion rule.
-  - **uppercamelcase_module** - Mutually exclusive alternative rule.
-  - **uppercamelcase_package** - Suggested companion rule.
-
-The most relevant clauses of IEEE1800-2017 are:
-  - Not applicable.
-
-
----
-## `lowercamelcase_package`
-
-### Hint
-
-Begin `package` name with lowerCamelCase.
-
-### Reason
-
-Naming convention simplifies audit.
-
-### Pass Example
-
-```SystemVerilog
-package fooBar;
-endpackage
-```
-
-### Fail Example
-
-```SystemVerilog
-package FooBar;
-endpackage
-```
-
-### Explanation
-
-There are 3 usual types of SystemVerilog file for synthesizable design code
-(module, interface, package) and having a simple naming convention helps
-distinguish them from a filesystem viewpoint.
-In Haskell, types/typeclasses must start with an uppercase letter, and
-functions/variables must start with a lowercase letter.
-This rule checks part of a related naming scheme where modules and interfaces
-should start with an uppercase letter, and packages should start with an
-lowercase letter.
-
-See also:
-  - **lowercamelcase_interface** - Potential companion rule.
-  - **lowercamelcase_module** - Potential companion rule.
-  - **prefix_package** - Alternative rule.
-  - **uppercamelcase_interface** - Suggested companion rule.
-  - **uppercamelcase_module** - Suggested companion rule.
-  - **uppercamelcase_package** - Mutually exclusive alternative rule.
-
-The most relevant clauses of IEEE1800-2017 are:
-  - Not applicable.
-
-
----
-## `multiline_for_begin`
-
-### Hint
-
-Add `begin`/`end` around multi-line `for` statement.
-
-### Reason
-
-Without `begin`/`end`, the loop statement may be confusing.
-
-### Pass Example
-
-```SystemVerilog
 module M;
   always_comb begin
     for (int a=0; a < 10; a++) begin
@@ -2620,7 +2113,6 @@
     for (int i=0; i < 10; i++) // Catch any for-loop, not only the first.
       a = 0;
   end
->>>>>>> 3626757e
 endmodule
 ```
 
@@ -2753,42 +2245,31 @@
 ### Pass Example
 
 ```SystemVerilog
-<<<<<<< HEAD
-module Mansi
+module M      // An ANSI module has ports declared in the module header.
   ( input  a
   , output b
   );
 endmodule
-
-module Mansi_noPort;
-endmodule
-
-module Mansi_defaultInout
+////////////////////////////////////////////////////////////////////////////////
+module M;     // A module with no ports is also ANSI.
+endmodule
+////////////////////////////////////////////////////////////////////////////////
+module M      // Declaring ports in the header with default direction (inout)
+  ( a         // also specifies an ANSI module.
+  , b
+  );
+endmodule
+```
+
+### Fail Example
+
+```SystemVerilog
+module M
   ( a
   , b
   );
-=======
-module M
-  ( input  a
-  , output b
-  );
->>>>>>> 3626757e
-endmodule
-```
-
-### Fail Example
-
-```SystemVerilog
-<<<<<<< HEAD
-module Mnonansi
-=======
-module M
->>>>>>> 3626757e
-  ( a
-  , b
-  );
-  input  a;
-  output b;
+  input  a;   // Declaring ports outside the module header declaration
+  output b;   // makes this a non-ANSI module.
 endmodule
 ```
 
@@ -3287,50 +2768,50 @@
 ### Pass Example
 
 ```SystemVerilog
-<<<<<<< HEAD
-module a;
+module M;
   always_comb
-    e = z;
+    a = b;
 
   always_comb
-    if (foo) f = z;
-    else     f = z;
+    if (x)
+      a = b;
+    else
+      a = c;
 
   always_comb
-    case (foo)
-      one:     g = z;
-      two:     g = z;
-      default: g = z;
+    case (x)
+      one:     a = x;
+      two:     a = y;
+      default: a = z;
     endcase
-=======
-module M
-  ( inout var b_foo
-  , input var logic [FOO-1:0] b_bar
-  );
->>>>>>> 3626757e
-endmodule
-```
-
-### Fail Example
-
-```SystemVerilog
-<<<<<<< HEAD
-module a;
+endmodule
+```
+
+### Fail Example
+
+```SystemVerilog
+module M;
   always_comb begin
     a = z;
   end
-
+endmodule
+////////////////////////////////////////////////////////////////////////////////
+module M;
   always_comb
     if (bar) begin
       b = z;
     end
-
+endmodule
+////////////////////////////////////////////////////////////////////////////////
+module M;
   always_comb
     if (bar) c = z;
     else begin
       c = z;
     end
-
+endmodule
+////////////////////////////////////////////////////////////////////////////////
+module M;
   always_comb
     case (bar)
       one: begin
@@ -3339,22 +2820,6 @@
       two: d = z;
       default: d = z;
     endcase
-=======
-module M
-  ( inout var foo // `foo` is missing prefix.
-  );
-endmodule
-////////////////////////////////////////////////////////////////////////////////
-module M
-  ( inout var logic [A-1:0] bar // `bar` is missing prefix, not `A`.
-  );
-endmodule
-////////////////////////////////////////////////////////////////////////////////
-module M
-  ( inout var i_foo
-  , inout var bar // `bar` is missing prefix.
-  );
->>>>>>> 3626757e
 endmodule
 ```
 
@@ -3421,22 +2886,22 @@
 ### Pass Example
 
 ```SystemVerilog
-module a;
+module M;
   always_ff @(posedge clk)
-    d <= z;
+    q <= d;
 
   always_ff @(posedge clk)
-    if (foo) e <= z;
+    if (x) q <= d;
 
   always_ff @(posedge clk)
-    if (foo) f <= z;
-    else     f <= z;
+    if (rst) q <= 0;
+    else     q <= d;
 
   always_ff @(posedge clk)
     case (foo)
-      one:     g <= z;
-      two:     g <= z;
-      default: g <= z;
+      one:     q <= x;
+      two:     r <= y;
+      default: s <= z;
     endcase
 endmodule
 ```
@@ -3444,29 +2909,35 @@
 ### Fail Example
 
 ```SystemVerilog
-module a;
+module M;
   always_ff @(posedge clk) begin
     a <= z;
   end
-
+endmodule
+////////////////////////////////////////////////////////////////////////////////
+module M;
   always_ff @(posedge clk)
-    if (bar) begin
-      b <= z;
+    if (x) begin
+      a <= z;
     end
-
+endmodule
+////////////////////////////////////////////////////////////////////////////////
+module M;
   always_ff @(posedge clk)
-    if (bar) c <= z;
+    if (x) a <= z;
     else begin
-      c <= z;
+      a <= z;
     end
-
+endmodule
+////////////////////////////////////////////////////////////////////////////////
+module M;
   always_ff @(posedge clk)
-    case (bar)
-      one: begin
-        d <= z;
+    case (x)
+      foo: begin
+        a <= z;
       end
-      two: d <= z;
-      default: d <= z;
+      bar: a <= z;
+      default: a <= z;
     endcase
 endmodule
 ```
@@ -3585,19 +3056,19 @@
 ### Pass Example
 
 ```SystemVerilog
-module a;
+module M;
   always_latch
-    if (foo) e <= z;
+    if (foo) a <= b;
 
   always_latch
-    if (foo) f <= z;
-    else     f <= z;
+    if (foo) b <= y;
+    else     b <= z;
 
   always_latch
     case (foo)
-      one:     g <= z;
-      two:     g <= z;
-      default: g <= z;
+      one:     a <= x;
+      two:     b <= y;
+      default: c <= z;
     endcase
 endmodule
 ```
@@ -3605,29 +3076,35 @@
 ### Fail Example
 
 ```SystemVerilog
-module a;
+module M;
   always_latch begin
     a <= z;
   end
-
+endmodule
+////////////////////////////////////////////////////////////////////////////////
+module M;
   always_latch
-    if (bar) begin
-      b <= z;
+    if (x) begin
+      a <= z;
     end
-
+endmodule
+////////////////////////////////////////////////////////////////////////////////
+module M;
   always_latch
-    if (bar) c <= z;
+    if (x) a <= z;
     else begin
-      c <= z;
+      a <= z;
     end
-
+endmodule
+////////////////////////////////////////////////////////////////////////////////
+module M;
   always_latch
-    case (bar)
-      one: begin
-        d <= z;
+    case (x)
+      foo: begin
+        a <= z;
       end
-      two: d <= z;
-      default: d <= z;
+      bar: a <= z;
+      default: a <= z;
     endcase
 endmodule
 ```
@@ -3737,29 +3214,61 @@
 
 ```SystemVerilog
 module A;
-generate case (2'd3)
-  2'd1:     begin: l_nondefault wire c = 1'b0; end
-  default:  begin: l_default    wire c = 1'b0; end
-endcase endgenerate
-endmodule
-```
-
-### Fail Example
-
-```SystemVerilog
-module A;
-generate case (2'd0)
-  2'd1:     wire a = 1'b0; // nondefaultNoBegin
-  default:  wire a = 1'b0; // defaultNoBegin
-endcase endgenerate
-generate case (2'd1)
-  2'd1:     begin wire b = 1'b0; end // nondefaultNoLabel
-  default:  begin wire b = 1'b0; end // defaultNoLabel
-endcase endgenerate
-generate case (2'd2)
-  2'd1:     begin: nondefaultNoPrefix wire c = 1'b0; end
-  default:  begin: noPrefix           wire c = 1'b0; end
-endcase endgenerate
+  generate case (2'd3)
+    2'd1:     begin: l_nondefault wire c = 1'b0; end
+    default:  begin: l_default    wire c = 1'b0; end
+  endcase endgenerate
+endmodule
+```
+
+### Fail Example
+
+```SystemVerilog
+module M;
+  case (2'd0)             // No begin/end delimiters.
+    2'd1:
+      logic a = 1'b0;
+    default:
+      logic a = 1'b0;
+  endcase
+endmodule
+////////////////////////////////////////////////////////////////////////////////
+module M;
+  case (2'd1)             // begin/end delimiters, but no label.
+    2'd1: begin
+      logic b = 1'b0;
+    end
+    default: begin
+      logic b = 1'b0;
+    end
+  endcase
+endmodule
+////////////////////////////////////////////////////////////////////////////////
+module M;
+  case (2'd2)             // With label, but no prefix.
+    2'd1: begin: foo
+      logic c = 1'b0;
+    end: foo              // NOTE: With optional label on end.
+    default: begin: bar
+      logic c = 1'b0;
+    end                   // NOTE: Without optional label on end.
+  endcase
+endmodule
+////////////////////////////////////////////////////////////////////////////////
+module M;
+  case (2'd4)             // Without default arm.
+    2'd1: begin: foo
+      logic e = 1'b0;
+    end
+  endcase
+endmodule
+////////////////////////////////////////////////////////////////////////////////
+module M;
+  case (2'd5)             // Without non-default arm.
+    default: begin: bar
+      logic f = 1'b0;
+    end
+  endcase
 endmodule
 ```
 
@@ -3814,19 +3323,30 @@
 ### Pass Example
 
 ```SystemVerilog
-module A;
-for(genvar i=0; i<10; i++) begin: l_a
-end
-endmodule
-```
-
-### Fail Example
-
-```SystemVerilog
-module A;
-for(genvar i=0; i<10; i++) foo[i] = i;// noBegin
-for(genvar i=0; i<10; i++) begin // noLabel
-end
+module M;
+  for(genvar i=0; i < 10; i++) begin: l_a
+  end
+endmodule
+```
+
+### Fail Example
+
+```SystemVerilog
+module M;
+  for (genvar i=0; i < 10; i++) // No begin/end delimeters.
+    assign a[i] = i;
+endmodule
+////////////////////////////////////////////////////////////////////////////////
+module M;
+  for (genvar i=0; i < 10; i++) begin // begin/end delimiters, but no label.
+    assign a[i] = i;
+  end
+endmodule
+////////////////////////////////////////////////////////////////////////////////
+module M;
+  for (genvar i=0; i < 10; i++) begin: foo // With label, but no prefix.
+    assign a[i] = i;
+  end
 endmodule
 ```
 
@@ -3881,31 +3401,105 @@
 ### Pass Example
 
 ```SystemVerilog
-module A;
-if (a) begin: l_abc
-end else if (b) begin: l_def
-end else begin: l_hij
-end
-endmodule
-```
-
-### Fail Example
-
-```SystemVerilog
-module A;
-if (a) begin
-end else if (b) begin
-end else begin
-end
-
-if (c) begin: abc
-end else if (d) begin: def
-end else begin: hij
-end
-
-if (e) begin: l_klm
-end else begin: mno
-end
+module M;
+  if (a) begin: l_abc
+  end else if (b) begin: l_def
+  end else begin: l_hij
+  end
+endmodule
+```
+
+### Fail Example
+
+```SystemVerilog
+module M;
+  if (x)                        // No begin/end delimeters.
+    assign a = 0;               // if condition.
+  else if (x) begin: l_def
+    assign a = 1;
+  end else begin: l_hij
+    assign a = 2;
+  end
+endmodule
+////////////////////////////////////////////////////////////////////////////////
+module M;
+  if (x) begin: l_abc
+    assign a = 0;
+  end else if (x)               // No begin/end delimeters.
+    assign a = 1;               // else-if condition.
+  else begin: l_hij
+    assign a = 2;
+  end
+endmodule
+
+// TODO: This isn't caught.
+module M;
+  if (x) begin: l_abc
+    assign a = 0;
+  end else if (x) begin: l_def
+    assign a = 1;
+  end else                      // No begin/end delimeters.
+    assign a = 2;               // else condition
+endmodule
+////////////////////////////////////////////////////////////////////////////////
+module M;
+  if (x) begin                  // begin/end delimiters, but no label.
+    assign a = 0;               // if condition.
+  end else if (x) begin: l_def
+    assign a = 1;
+  end else begin: l_hij
+    assign a = 2;
+  end
+endmodule
+////////////////////////////////////////////////////////////////////////////////
+module M;
+  if (x) begin: l_abc
+    assign a = 0;
+  end else if (x) begin         // begin/end delimiters, but no label.
+    assign a = 1;               // else-if condition.
+  end else begin: l_hij
+    assign a = 2;
+  end
+endmodule
+////////////////////////////////////////////////////////////////////////////////
+module M;
+  if (x) begin: l_abc
+    assign a = 0;
+  end else if (x) begin: l_def
+    assign a = 1;
+  end else begin                // begin/end delimiters, but no label.
+    assign a = 2;               // else condition
+  end
+endmodule
+////////////////////////////////////////////////////////////////////////////////
+module M;
+  if (x) begin: foo             // With label, but no prefix.
+    assign a = 0;               // if condition.
+  end else if (x) begin: l_def
+    assign a = 1;
+  end else begin: l_hij
+    assign a = 2;
+  end
+endmodule
+////////////////////////////////////////////////////////////////////////////////
+module M;
+  if (x) begin: l_abc
+    assign a = 0;
+  end else if (x) begin: foo    // With label, but no prefix.
+    assign a = 1;               // else-if condition.
+  end else begin: l_hij
+    assign a = 2;
+  end
+endmodule
+////////////////////////////////////////////////////////////////////////////////
+module M;
+  if (x) begin: l_abc
+    assign a = 0;
+  end else if (x) begin: l_def
+    assign a = 1;
+  end else begin: foo           // With label, but no prefix.
+    assign a = 2;               // else condition
+  end
 endmodule
 ```
 
@@ -3960,13 +3554,15 @@
 ### Pass Example
 
 ```SystemVerilog
-interface fooBar; endinterface
-```
-
-### Fail Example
-
-```SystemVerilog
-interface FooBar; endinterface
+interface fooBar;
+endinterface
+```
+
+### Fail Example
+
+```SystemVerilog
+interface FooBar;
+endinterface
 ```
 
 ### Explanation
@@ -4003,13 +3599,15 @@
 ### Pass Example
 
 ```SystemVerilog
-module fooBar; endmodule
-```
-
-### Fail Example
-
-```SystemVerilog
-module FooBar; endmodule
+module fooBar;
+endmodule
+```
+
+### Fail Example
+
+```SystemVerilog
+module FooBar;
+endmodule
 ```
 
 ### Explanation
@@ -4046,13 +3644,15 @@
 ### Pass Example
 
 ```SystemVerilog
-package fooBar; endpackage
-```
-
-### Fail Example
-
-```SystemVerilog
-package FooBar; endpackage
+package fooBar;
+endpackage
+```
+
+### Fail Example
+
+```SystemVerilog
+package FooBar;
+endpackage
 ```
 
 ### Explanation
@@ -4090,9 +3690,9 @@
 
 ```SystemVerilog
 module M
-( inout var b_foo
-, input var logic [FOO-1:0] b_bar
-);
+  ( inout var b_foo
+  , input var logic [FOO-1:0] b_bar
+  );
 endmodule
 ```
 
@@ -4100,9 +3700,19 @@
 
 ```SystemVerilog
 module M
-( inout var foo
-, inout var logic [FOO-1:0] bar
-);
+  ( inout var foo // `foo` is missing prefix.
+  );
+endmodule
+////////////////////////////////////////////////////////////////////////////////
+module M
+  ( inout var logic [A-1:0] bar // `bar` is missing prefix, not `A`.
+  );
+endmodule
+////////////////////////////////////////////////////////////////////////////////
+module M
+  ( inout var i_foo
+  , inout var bar // `bar` is missing prefix.
+  );
 endmodule
 ```
 
@@ -4140,9 +3750,9 @@
 
 ```SystemVerilog
 module M
-( input var i_foo
-, input var logic [FOO-1:0] i_bar
-);
+  ( input var i_foo
+  , input var logic [FOO-1:0] i_bar
+  );
 endmodule
 ```
 
@@ -4150,9 +3760,9 @@
 
 ```SystemVerilog
 module M
-( input var foo
-, input var logic [FOO-1:0] bar
-);
+  ( input var foo
+  , input var logic [FOO-1:0] bar
+  );
 endmodule
 ```
 
@@ -4188,16 +3798,16 @@
 ### Pass Example
 
 ```SystemVerilog
-module A;
-Foo #() u_foo (a, b, c);
-endmodule
-```
-
-### Fail Example
-
-```SystemVerilog
-module A;
-Foo #() foo (a, b, c);
+module M;
+  I #() u_foo (a, b, c);
+endmodule
+```
+
+### Fail Example
+
+```SystemVerilog
+module M;
+  Foo #() foo (a, b, c);
 endmodule
 ```
 
@@ -4237,13 +3847,15 @@
 ### Pass Example
 
 ```SystemVerilog
-interface ifc_withPrefix; endinterface
-```
-
-### Fail Example
-
-```SystemVerilog
-interface noPrefix; endinterface
+interface ifc_withPrefix;
+endinterface
+```
+
+### Fail Example
+
+```SystemVerilog
+interface noPrefix;
+endinterface
 ```
 
 ### Explanation
@@ -4277,7 +3889,7 @@
 
 ```SystemVerilog
 module mod_withPrefix; // Module identifier of declaration has prefix.
-  M #(.A(1)) u_M (.a); // Module identifier of instance doesn't require prefix.
+  I #(.A(1)) u_M (.a); // Module identifier of instance doesn't require prefix.
 endmodule
 ```
 
@@ -4319,9 +3931,9 @@
 
 ```SystemVerilog
 module M
-( output var o_foo
-, output var logic [FOO-1:0] o_bar
-);
+  ( output var o_foo
+  , output var logic [FOO-1:0] o_bar
+  );
 endmodule
 ```
 
@@ -4329,9 +3941,9 @@
 
 ```SystemVerilog
 module M
-( output var foo
-, output var logic [FOO-1:0] bar
-);
+  ( output var foo
+  , output var logic [FOO-1:0] bar
+  );
 endmodule
 ```
 
@@ -4367,13 +3979,15 @@
 ### Pass Example
 
 ```SystemVerilog
-package pkg_withPrefix; endpackage
-```
-
-### Fail Example
-
-```SystemVerilog
-package noPrefix; endpackage
+package pkg_withPrefix;
+endpackage
+```
+
+### Fail Example
+
+```SystemVerilog
+package noPrefix;
+endpackage
 ```
 
 ### Explanation
@@ -6418,7 +6032,6 @@
 
 ```SystemVerilog
 module M
-<<<<<<< HEAD
   ( I.i mn3 // Identifier matches default required regex (lowercase).
   );
 endmodule
@@ -6427,11 +6040,6 @@
   ( mn3
   );
   I.i mn3; // Identifier matches default required regex (lowercase).
-=======
-  ( input var i_foo
-  , input var logic [FOO-1:0] i_bar
-  );
->>>>>>> 3626757e
 endmodule
 ```
 
@@ -6439,7 +6047,6 @@
 
 ```SystemVerilog
 module M
-<<<<<<< HEAD
   ( I.i Mn3 // Identifier doesn't match default required regex (lowercase).
   );
 endmodule
@@ -6448,11 +6055,6 @@
   ( Mn3
   );
   I.i Mn3; // Identifier doesn't match default required regex (lowercase).
-=======
-  ( input var foo
-  , input var logic [FOO-1:0] bar
-  );
->>>>>>> 3626757e
 endmodule
 ```
 
@@ -6479,7 +6081,6 @@
 ### Pass Example
 
 ```SystemVerilog
-<<<<<<< HEAD
 module M
   ( output mn3 // Identifier matches default required regex (lowercase).
   );
@@ -6489,17 +6090,12 @@
   ( mn3
   );
   output mn3; // Identifier matches default required regex (lowercase).
-=======
-module M;
-  I #() u_foo (a, b, c);
->>>>>>> 3626757e
-endmodule
-```
-
-### Fail Example
-
-```SystemVerilog
-<<<<<<< HEAD
+endmodule
+```
+
+### Fail Example
+
+```SystemVerilog
 module M
   ( output Mn3 // Identifier doesn't match default required regex (lowercase).
   );
@@ -6509,10 +6105,6 @@
   ( Mn3
   );
   output Mn3; // Identifier doesn't match default required regex (lowercase).
-=======
-module M;
-  Foo #() foo (a, b, c);
->>>>>>> 3626757e
 endmodule
 ```
 
@@ -6544,7 +6136,6 @@
 ### Pass Example
 
 ```SystemVerilog
-<<<<<<< HEAD
 module M
   ( ref mn3 // Identifier matches default required regex (lowercase).
   );
@@ -6555,16 +6146,11 @@
   );
   ref var mn3; // Identifier matches default required regex (lowercase).
 endmodule
-=======
-interface ifc_withPrefix;
-endinterface
->>>>>>> 3626757e
-```
-
-### Fail Example
-
-```SystemVerilog
-<<<<<<< HEAD
+```
+
+### Fail Example
+
+```SystemVerilog
 module M
   ( ref Mn3 // Identifier doesn't match default required regex (lowercase).
   );
@@ -6575,10 +6161,6 @@
   );
   ref var Mn3; // Identifier doesn't match default required regex (lowercase).
 endmodule
-=======
-interface noPrefix;
-endinterface
->>>>>>> 3626757e
 ```
 
 ### Explanation
@@ -6604,14 +6186,8 @@
 ### Pass Example
 
 ```SystemVerilog
-<<<<<<< HEAD
 program mn3; // Identifier matches default required regex (lowercase).
 endprogram
-=======
-module mod_withPrefix; // Module identifier of declaration has prefix.
-  I #(.A(1)) u_M (.a); // Module identifier of instance doesn't require prefix.
-endmodule
->>>>>>> 3626757e
 ```
 
 ### Fail Example
@@ -6644,34 +6220,20 @@
 ### Pass Example
 
 ```SystemVerilog
-<<<<<<< HEAD
 module M;
   property mn3; // Identifier matches default required regex (lowercase).
     @(posedge c) p; // Concurrent assertion.
   endproperty
-=======
-module M
-  ( output var o_foo
-  , output var logic [FOO-1:0] o_bar
-  );
->>>>>>> 3626757e
-endmodule
-```
-
-### Fail Example
-
-```SystemVerilog
-<<<<<<< HEAD
+endmodule
+```
+
+### Fail Example
+
+```SystemVerilog
 module M;
   property Mn3; // Identifier doesn't match default required regex (lowercase).
     @(posedge c) p; // Concurrent assertion.
   endproperty
-=======
-module M
-  ( output var foo
-  , output var logic [FOO-1:0] bar
-  );
->>>>>>> 3626757e
 endmodule
 ```
 
@@ -6698,31 +6260,21 @@
 ### Pass Example
 
 ```SystemVerilog
-<<<<<<< HEAD
 module M;
   sequence mn3; // Identifier matches default required regex (lowercase).
     @(posedge c) a ##1 b
   endsequence
 endmodule
-=======
-package pkg_withPrefix;
-endpackage
->>>>>>> 3626757e
-```
-
-### Fail Example
-
-```SystemVerilog
-<<<<<<< HEAD
+```
+
+### Fail Example
+
+```SystemVerilog
 module M;
   sequence Mn3; // Identifier doesn't match default required regex (lowercase).
     @(posedge c) a ##1 b
   endsequence
 endmodule
-=======
-package noPrefix;
-endpackage
->>>>>>> 3626757e
 ```
 
 ### Explanation
@@ -6749,67 +6301,17 @@
 
 ```SystemVerilog
 module M;
-<<<<<<< HEAD
   task mn3; // Identifier matches default required regex (lowercase).
   endtask
-=======
-  always_comb
-    a = b;
-
-  always_comb
-    if (x)
-      a = b;
-    else
-      a = c;
-
-  always_comb
-    case (x)
-      one:     a = x;
-      two:     a = y;
-      default: a = z;
-    endcase
->>>>>>> 3626757e
-endmodule
-```
-
-### Fail Example
-
-```SystemVerilog
-module M;
-<<<<<<< HEAD
+endmodule
+```
+
+### Fail Example
+
+```SystemVerilog
+module M;
   task Mn3; // Identifier doesn't match default required regex (lowercase).
   endtask
-=======
-  always_comb begin
-    a = z;
-  end
-endmodule
-////////////////////////////////////////////////////////////////////////////////
-module M;
-  always_comb
-    if (bar) begin
-      b = z;
-    end
-endmodule
-////////////////////////////////////////////////////////////////////////////////
-module M;
-  always_comb
-    if (bar) c = z;
-    else begin
-      c = z;
-    end
-endmodule
-////////////////////////////////////////////////////////////////////////////////
-module M;
-  always_comb
-    case (bar)
-      one: begin
-        d = z;
-      end
-      two: d = z;
-      default: d = z;
-    endcase
->>>>>>> 3626757e
 endmodule
 ```
 
@@ -6872,38 +6374,16 @@
 ### Pass Example
 
 ```SystemVerilog
-<<<<<<< HEAD
 class C;
   function F;
     int mn3; // Identifier matches default required regex (lowercase).
   endfunction
 endclass
-=======
-module M;
-  always_ff @(posedge clk)
-    q <= d;
-
-  always_ff @(posedge clk)
-    if (x) q <= d;
-
-  always_ff @(posedge clk)
-    if (rst) q <= 0;
-    else     q <= d;
-
-  always_ff @(posedge clk)
-    case (foo)
-      one:     q <= x;
-      two:     r <= y;
-      default: s <= z;
-    endcase
-endmodule
->>>>>>> 3626757e
-```
-
-### Fail Example
-
-```SystemVerilog
-<<<<<<< HEAD
+```
+
+### Fail Example
+
+```SystemVerilog
 class C;
   function F;
     int Mn3; // Identifier doesn't match default required regex (lowercase).
@@ -6920,40 +6400,6 @@
   - **re_forbidden_var_classmethod**
   - **re_forbidden_var_class**
   - **re_required_var_class**
-=======
-module M;
-  always_ff @(posedge clk) begin
-    a <= z;
-  end
-endmodule
-////////////////////////////////////////////////////////////////////////////////
-module M;
-  always_ff @(posedge clk)
-    if (x) begin
-      a <= z;
-    end
-endmodule
-////////////////////////////////////////////////////////////////////////////////
-module M;
-  always_ff @(posedge clk)
-    if (x) a <= z;
-    else begin
-      a <= z;
-    end
-endmodule
-////////////////////////////////////////////////////////////////////////////////
-module M;
-  always_ff @(posedge clk)
-    case (x)
-      foo: begin
-        a <= z;
-      end
-      bar: a <= z;
-      default: a <= z;
-    endcase
-endmodule
-```
->>>>>>> 3626757e
 
 
 ---
@@ -6970,13 +6416,15 @@
 ### Pass Example
 
 ```SystemVerilog
-interface FooBar; endinterface
-```
-
-### Fail Example
-
-```SystemVerilog
-interface fooBar; endinterface
+interface FooBar;
+endinterface
+```
+
+### Fail Example
+
+```SystemVerilog
+interface fooBar;
+endinterface
 ```
 
 ### Explanation
@@ -7013,31 +6461,15 @@
 ### Pass Example
 
 ```SystemVerilog
-<<<<<<< HEAD
-module FooBar; endmodule
-```
-
-### Fail Example
-
-```SystemVerilog
-module fooBar; endmodule
-=======
-module M;
-  always_latch
-    if (foo) a <= b;
-
-  always_latch
-    if (foo) b <= y;
-    else     b <= z;
-
-  always_latch
-    case (foo)
-      one:     a <= x;
-      two:     b <= y;
-      default: c <= z;
-    endcase
-endmodule
->>>>>>> 3626757e
+module FooBar;
+endmodule
+```
+
+### Fail Example
+
+```SystemVerilog
+module fooBar;
+endmodule
 ```
 
 ### Explanation
@@ -7069,53 +6501,20 @@
 
 ### Reason
 
-<<<<<<< HEAD
 Naming convention simplifies audit.
 
 ### Pass Example
 
 ```SystemVerilog
-package FooBar; endpackage
-```
-
-### Fail Example
-
-```SystemVerilog
-package fooBar; endpackage
-=======
-```SystemVerilog
-module M;
-  always_latch begin
-    a <= z;
-  end
-endmodule
-////////////////////////////////////////////////////////////////////////////////
-module M;
-  always_latch
-    if (x) begin
-      a <= z;
-    end
-endmodule
-////////////////////////////////////////////////////////////////////////////////
-module M;
-  always_latch
-    if (x) a <= z;
-    else begin
-      a <= z;
-    end
-endmodule
-////////////////////////////////////////////////////////////////////////////////
-module M;
-  always_latch
-    case (x)
-      foo: begin
-        a <= z;
-      end
-      bar: a <= z;
-      default: a <= z;
-    endcase
-endmodule
->>>>>>> 3626757e
+package FooBar;
+endpackage
+```
+
+### Fail Example
+
+```SystemVerilog
+package fooBar;
+endpackage
 ```
 
 ### Explanation
@@ -8624,151 +8023,3 @@
 The most relevant clauses of IEEE1800-2017 are:
   - Not applicable.
 
-<<<<<<< HEAD
-=======
-
----
-## `uppercamelcase_interface`
-
-### Hint
-
-Begin `interface` name with UpperCamelCase.
-
-### Reason
-
-Naming convention simplifies audit.
-
-### Pass Example
-
-```SystemVerilog
-interface FooBar;
-endinterface
-```
-
-### Fail Example
-
-```SystemVerilog
-interface fooBar;
-endinterface
-```
-
-### Explanation
-
-There are 3 usual types of SystemVerilog file for synthesizable design code
-(module, interface, package) and having a simple naming convention helps
-distinguish them from a filesystem viewpoint.
-In Haskell, types/typeclasses must start with an uppercase letter, and
-functions/variables must start with a lowercase letter.
-This rule checks part of a related naming scheme where modules and interfaces
-should start with an uppercase letter, and packages should start with an
-lowercase letter.
-
-See also:
-  - **lowercamelcase_interface** - Mutually exclusive alternative rule.
-  - **lowercamelcase_module** - Potential companion rule.
-  - **lowercamelcase_package** - Suggested companion rule.
-  - **prefix_interface** - Alternative rule.
-  - **uppercamelcase_module** - Suggested companion rule.
-  - **uppercamelcase_package** - Potential companion rule.
-
-The most relevant clauses of IEEE1800-2017 are:
-  - Not applicable.
-
-
----
-## `uppercamelcase_module`
-
-### Hint
-
-Begin `module` name with UpperCamelCase.
-
-### Reason
-
-Naming convention simplifies audit.
-
-### Pass Example
-
-```SystemVerilog
-module FooBar;
-endmodule
-```
-
-### Fail Example
-
-```SystemVerilog
-module fooBar;
-endmodule
-```
-
-### Explanation
-
-There are 3 usual types of SystemVerilog file for synthesizable design code
-(module, interface, package) and having a simple naming convention helps
-distinguish them from a filesystem viewpoint.
-In Haskell, types/typeclasses must start with an uppercase letter, and
-functions/variables must start with a lowercase letter.
-This rule checks part of a related naming scheme where modules and interfaces
-should start with an uppercase letter, and packages should start with an
-lowercase letter.
-
-See also:
-  - **lowercamelcase_interface** - Potential companion rule.
-  - **lowercamelcase_module** - Mutually exclusive alternative rule.
-  - **lowercamelcase_package** - Suggested companion rule.
-  - **prefix_module** - Alternative rule.
-  - **uppercamelcase_interface** - Suggested companion rule.
-  - **uppercamelcase_package** - Potential companion rule.
-
-The most relevant clauses of IEEE1800-2017 are:
-  - Not applicable.
-
-
----
-## `uppercamelcase_package`
-
-### Hint
-
-Begin `package` name with UpperCamelCase.
-
-### Reason
-
-Naming convention simplifies audit.
-
-### Pass Example
-
-```SystemVerilog
-package FooBar;
-endpackage
-```
-
-### Fail Example
-
-```SystemVerilog
-package fooBar;
-endpackage
-```
-
-### Explanation
-
-There are 3 usual types of SystemVerilog file for synthesizable design code
-(module, interface, package) and having a simple naming convention helps
-distinguish them from a filesystem viewpoint.
-In Haskell, types/typeclasses must start with an uppercase letter, and
-functions/variables must start with a lowercase letter.
-This rule checks part of a related naming scheme where modules and interfaces
-should start with a lowercase letter, and packages should start with an
-uppercase letter.
-
-See also:
-  - **lowercamelcase_interface** - Suggested companion rule.
-  - **lowercamelcase_module** - Suggested companion rule.
-  - **lowercamelcase_package** - Mutually exclusive alternative rule.
-  - **prefix_package** - Alternative rule.
-  - **uppercamelcase_interface** - Potential companion rule.
-  - **uppercamelcase_module** - Potential companion rule.
-
-The most relevant clauses of IEEE1800-2017 are:
-  - Not applicable.
-
-
->>>>>>> 3626757e
