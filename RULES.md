--- conflicted
+++ resolved
@@ -3832,131 +3832,8 @@
 
 ### Explanation
 
-<<<<<<< HEAD
 Generate blocks must not have identifiers matching the regex configured via the
 `re_forbidden_generateblock` option.
-=======
-Tasks must not have identifiers matching the regex configured via the
-`re_forbidden_task` option.
-
-See also:
-  - **re_required_task**
-
-The most relevant clauses of IEEE1800-2017 are:
-  - Not applicable.
-
-
----
-## `re_forbidden_var_class`
-
-### Hint
-
-Use a class-scoped variable identifier matching regex "^[^X](UNCONFIGURED|.*)$".
-
-### Reason
-
-Identifiers must conform to the naming scheme.
-
-### Pass Example
-
-```SystemVerilog
-class C;
-  int Xfoo; // Identifier doesn't match default forbidden regex (X prefix).
-endclass
-```
-
-### Fail Example
-
-```SystemVerilog
-class C;
-  int foo; // Unconfigured forbidden regex matches (almost) anything.
-endclass
-```
-
-### Explanation
-
-Class-scoped variables must not have identifiers matching the regex configured
-via the `re_forbidden_var_class` option.
-
-See also:
-  - **re_required_var_class**
-
-The most relevant clauses of IEEE1800-2017 are:
-  - Not applicable.
-
-
----
-## `re_forbidden_var_classmethod`
-
-### Hint
-
-Use a method-scoped variable identifier matching regex "^[^X](UNCONFIGURED|.*)$".
-
-### Reason
-
-Identifiers must conform to the naming scheme.
-
-### Pass Example
-
-```SystemVerilog
-class C;
-  function F;
-    int Xfoo; // Identifier doesn't match default forbidden regex (X prefix).
-  endfunction
-endclass
-```
-
-### Fail Example
-
-```SystemVerilog
-class C;
-  function F;
-    int foo; // Unconfigured forbidden regex matches (almost) anything.
-  endfunction
-endclass
-```
-
-### Explanation
-
-Method-scoped variables must not have identifiers matching the regex configured
-via the `re_forbidden_var_classmethod` option.
-
-See also:
-  - **re_required_var_classmethod**
-  - **re_required_var_class**
-  - **re_forbidden_var_class**
-
-The most relevant clauses of IEEE1800-2017 are:
-  - Not applicable.
-
-
----
-## `re_required_checker`
-
-### Hint
-
-Use a checker identifier matching regex "^[a-z]+[a-z0-9_]*$".
-
-### Reason
-
-Identifiers must conform to the naming scheme.
-
-### Pass Example
-
-```SystemVerilog
-checker mn3; // Identifier matches default required regex (lowercase).
-endchecker
-```
-
-### Fail Example
-
-```SystemVerilog
-checker Mn3; // Identifier doesn't match default required regex (lowercase).
-endchecker
-```
-
-### Explanation
->>>>>>> 7594598f
 
 NOTE: For performance reasons, particularly within text-editor integrations
 (i.e. svls), the `re_(required|forbidden)_` should only be used where the
@@ -4748,14 +4625,11 @@
 
 
 ---
-<<<<<<< HEAD
-## `re_required_checker`
-=======
-## `re_required_var_class`
-
-### Hint
-
-Use a class-scoped variable identifier matching regex "^[a-z]+[a-z0-9_]*$".
+## `re_forbidden_var_class`
+
+### Hint
+
+Use a class-scoped variable identifier not matching regex "^[^X](UNCONFIGURED|.*)$".
 
 ### Reason
 
@@ -4765,7 +4639,7 @@
 
 ```SystemVerilog
 class C;
-  int mn3; // Identifier matches default required regex (lowercase).
+  int Xfoo; // Identifier doesn't match default forbidden regex (X prefix).
 endclass
 ```
 
@@ -4773,28 +4647,28 @@
 
 ```SystemVerilog
 class C;
-  int Mn3; // Identifier doesn't match default required regex (lowercase).
+  int foo; // Unconfigured forbidden regex matches (almost) anything.
 endclass
 ```
 
 ### Explanation
 
-Class-scoped variables must have identifiers matching the regex configured via
-the `re_required_var_class` option.
-
-See also:
-  - **re_forbidden_var_class**
+Class-scoped variables must not have identifiers matching the regex configured
+via the `re_forbidden_var_class` option.
+
+See also:
+  - **re_required_var_class**
 
 The most relevant clauses of IEEE1800-2017 are:
   - Not applicable.
 
 
 ---
-## `re_required_var_classmethod`
-
-### Hint
-
-Use a method-scoped variable identifier matching regex "^[a-z]+[a-z0-9_]*$".
+## `re_forbidden_var_classmethod`
+
+### Hint
+
+Use a method-scoped variable identifier not matching regex "^[^X](UNCONFIGURED|.*)$".
 
 ### Reason
 
@@ -4805,7 +4679,7 @@
 ```SystemVerilog
 class C;
   function F;
-    int mn3; // Identifier matches default required regex (lowercase).
+    int Xfoo; // Identifier doesn't match default forbidden regex (X prefix).
   endfunction
 endclass
 ```
@@ -4815,28 +4689,27 @@
 ```SystemVerilog
 class C;
   function F;
-    int Mn3; // Identifier doesn't match default required regex (lowercase).
+    int foo; // Unconfigured forbidden regex matches (almost) anything.
   endfunction
 endclass
 ```
 
 ### Explanation
 
-Method-scoped variables must have identifiers matching the regex configured via
-the `re_required_var_classmethod` option.
-
-See also:
-  - **re_forbidden_var_classmethod**
+Method-scoped variables must not have identifiers matching the regex configured
+via the `re_forbidden_var_classmethod` option.
+
+See also:
+  - **re_required_var_classmethod**
+  - **re_required_var_class**
   - **re_forbidden_var_class**
-  - **re_required_var_class**
 
 The most relevant clauses of IEEE1800-2017 are:
   - Not applicable.
 
 
 ---
-## `sequential_block_in_always_comb`
->>>>>>> 7594598f
+## `re_required_checker`
 
 ### Hint
 
@@ -5811,6 +5684,90 @@
 
 See also:
   - **re_forbidden_task**
+
+The most relevant clauses of IEEE1800-2017 are:
+  - Not applicable.
+
+
+---
+## `re_required_var_class`
+
+### Hint
+
+Use a class-scoped variable identifier matching regex "^[a-z]+[a-z0-9_]*$".
+
+### Reason
+
+Identifiers must conform to the naming scheme.
+
+### Pass Example
+
+```SystemVerilog
+class C;
+  int mn3; // Identifier matches default required regex (lowercase).
+endclass
+```
+
+### Fail Example
+
+```SystemVerilog
+class C;
+  int Mn3; // Identifier doesn't match default required regex (lowercase).
+endclass
+```
+
+### Explanation
+
+Class-scoped variables must have identifiers matching the regex configured via
+the `re_required_var_class` option.
+
+See also:
+  - **re_forbidden_var_class**
+
+The most relevant clauses of IEEE1800-2017 are:
+  - Not applicable.
+
+
+---
+## `re_required_var_classmethod`
+
+### Hint
+
+Use a method-scoped variable identifier matching regex "^[a-z]+[a-z0-9_]*$".
+
+### Reason
+
+Identifiers must conform to the naming scheme.
+
+### Pass Example
+
+```SystemVerilog
+class C;
+  function F;
+    int mn3; // Identifier matches default required regex (lowercase).
+  endfunction
+endclass
+```
+
+### Fail Example
+
+```SystemVerilog
+class C;
+  function F;
+    int Mn3; // Identifier doesn't match default required regex (lowercase).
+  endfunction
+endclass
+```
+
+### Explanation
+
+Method-scoped variables must have identifiers matching the regex configured via
+the `re_required_var_classmethod` option.
+
+See also:
+  - **re_forbidden_var_classmethod**
+  - **re_forbidden_var_class**
+  - **re_required_var_class**
 
 The most relevant clauses of IEEE1800-2017 are:
   - Not applicable.
