
# Introduction

## About This Document

This document is generated from the Markdown files in `md/*.md`, the rules'
source code (`svlint/src/rules/*.rs`), and their testcases
(`testcases/(fail|pass)/*.sv`) using the `mdgen` utility.

## Purpose of Lint Checks

The authors of any works must consider their audience, particularly in how
different sections of the audience will interpret the works.
For example, an author of childrens books has two main sections of audience
(children, and their adult parents) so they might aim to please both sections
at once; Children with simple storylines and colorful pictures; Parents with
cultural references and subtle innuendo.
Authors writing in SystemVerilog also have two main sections of audience which
they should aim to please: 1) other silicon engineers, 2) mechanical tools.
Although the differences between human and mechanical readers are significant,
both must be satisfied for the text to be nice/enjoyable to work with.
While a simulation tool doesn't care about whitespace, indentation, or
thoughtful comments, your human colleagues will dread working with messy code
(rewiewing, modifying, building upon outputs, etc.), which ultimately wastes
their time, money, and sanity.
Human readers will usually be polite about sub-par work, but tools are much more
direct, simply spitting back at you with warning messages and an outright
refusal to work if you dare to mis-spell a variable name.

There are two main classes of rule for helping human readers:
1. Rules which codify naming conventions.
2. Rules which codify style/formatting conventions.

Naming conventions help a human reader to take in large amounts of detailed
information (e.g. from netlists, timing reports) by allowing the reader to
predict the function of a signal from its name, and predict part of a signal's
name from its function.
For example, a common convention is: "All signals inferring the output of a
flip-flop must be suffixed with `_q`."
If an engineer reads a synthesized netlist and sees a flip-flop cell named
without the `_q` suffix, there may be a coding error, so further checks
with the author are required.
On the frontend, a reader can quickly scan a SystemVerilog file to check that
signals have the `_q` suffix if (and only if) they are driven in `always_ff`
processes.
Other naming conventions are useful for helping readers follow the direction of
signals through ports, find files quickly in a large filesystem, find
appropriate files from hierarchical paths in a netlist, and more.

Style conventions also help a human reader to quickly and efficiently
comprehend large bodies of code.
Indeed, that is exactly what a reader wants to do when they're working with
code written by other people, often complete strangers.
The reader simply wishes to open the file, extract the necessary information,
close the file, and get on with their life.
Unlike mechanical tools, people process code visually (by translating their
view of the screen into a mental model) and any noise which obscures the useful
information will require extra mental effort to process.
When code is written with consistent and regular whitespace, the important
details like operators and identifiers are easily extracted.
In contrast, when little attention is paid to indentation or spaces around
keywords, operators, or identifers, the readers must waste their energy
performing a mental noise reduction.
Two notable style conventions help with a change-review process, i.e. comparing
multiple versions of a file, rather than reading one version:
- Line length limited to a fixed number of characters, usually 80.
  - Excessively long lines may indicate problems with a program's logic.
  - Excessively long lines prevent viewing differences side-by-side.
  - Side-by-side reading is awkward when sideways scrolling is involved.
  - Code which is printed on paper cannot be scrolled sideways, and soft-wrap
    alternatives interrupt indentation.
- Trailing whitespace is forbidden.
  - Changes to trailing whitespace are not usually visible to human readers,
    but are found by version control tools.
  - Editors are often configured to remove trailing whitespace, resulting in
    unnecessary differences.
  - Git, a popular version control tool will (by default) warn against trailing
    whitespace with prominent markers specifically because of the unnecessary
    noise introduced to a repository's history.

Just as individual human readers have their own preferences (in language,
style, naming conventions, etc.), each tool has its own quirks and ways of
interpreting things, particularly when the language specification is not fully
explicit.
The most prominent example of tools' differences in interpretation of
SystemVerilog is between tools for simulation and tools for synthesis.
The SystemVerilog language is specifed in IEEE1800-2017, also known as the
Language Reference Manual (LRM).
The LRM is clear that the specification is written in terms of simulation, but
that some of its constructs may be synthesized into physical hardware.
This distinction is the basis for a class of functional rules which aim to
minimize the risk of introducing a mismatch between simulation and synthesis.
Another class of functional rules is those which check for datatypes and
constructs that avoid compiler checks for legacy compatibility.

## How It Works

This tool (svlint) works in a series of well-defined steps:
1. On startup, search for a configuration file or use a default configuration.
2. Examine the configuration to determine which rules should be enabled and
  load them into memory.
3. Parse a whole file for preprocessor constructs like `` `ifdef `` and
  `` `include ``.
4. Apply the preprocessor semantics to produce a source descrition text.
5. Parse the source description into a syntax tree.
  The grammatical structure of a syntax tree is described in IEEE1800-2017
  Annex A using Backus-Naur Form.
6. Iterate over each node of the syntax tree in order.
7. For each node, apply each rule independently.
8. If a rule detects an undesirable quality in the syntax tree, then return a
  failure, otherwise return a pass.


# Rules

Each rule is documented with 5 pieces of information:
- Hint: A brief instruction on how to modify failing SystemVerilog.
  Also displayed in supported editors using [svls](https://github.com/dalance/svls).
- Reason: A one sentence explanation of the rule's purpose.
  Also displayed in supported editors using [svls](https://github.com/dalance/svls).
- Pass Example: A valid piece of SystemVerilog which is known to pass the rule.
  Ideally, this will show an example of best-practice.
- Fail Example: A valid piece of SystemVerilog which is known to fail the rule.
  In some cases the code shows multiple commented examples.
- Explanation: A full explanation of the rule's purpose with references to any
  other relevant information sources.

In each rule's explanation there is a "see also" list of other rules, each with
a short reason why it should be seen.
- "suggested companion" - Suggestions are given for rules which do not check
  semantics, i.e suggestions are for style and naming conventions only.
- "potential companion" - These are noted where the named rule is given
  primarily out of completeness, but their use may cause other issues.
  For example, **style_keyword_datatype** exists to ensure all SystemVerilog
  keywords are captured in the `style_keyword_*` set, but its use is not
  suggested because it is visually appealing (and common practice) to align
  the identifiers in declarations.
- "useful companion" - Enabling the named rule provides an additional set of
  properties which are useful for reasoning about the function and semantics of
  code which passes.
  For example, the conjunction of **localparam_type_twostate** and
  **localparam_explicit_type** allows for stronger confidence that the author
  has properly considered the type of each constant.
- "alternative" - The named rule *should* not be used in conjunction, i.e.
  enabling both rules is, at best, a waste compute power.
- "mutually exclusive alternative" - The named rule *can* not be used in
  conjunction, i.e. enabling both rules is nonsensical because a failure on one
  implies a pass on the other rule.


---
## `blocking_assignment_in_always_ff`

### Hint

Do not use blocking assignments within `always_ff`.

### Reason

Blocking assignment in `always_ff` may cause undefined event ordering.

### Pass Example

```SystemVerilog
module M;
always_ff @(posedge clk) q1 <= d; // Correct.

/* svlint off blocking_assignment_in_always_ff */
always_ff @(posedge clk) q2 = d;  // Control comments avoid failure.
/* svlint on blocking_assignment_in_always_ff */
endmodule
```

### Fail Example

```SystemVerilog
module M;
/* svlint off blocking_assignment_in_always_ff */
always_ff @(posedge clk) q1 = d;   // Control comments avoid failure.
/* svlint on blocking_assignment_in_always_ff */

always_ff @(posedge clk) q2 = d;   // Failure.
endmodule
```

### Explanation

Simulator event ordering between blocking and non-blocking assignments
is undefined, so observed behavior is simulator-dependent.
As all examples in IEEE1800-2017 show, `always_ff` should only contain
non-blocking assignments in order for sampling and variable evaluation
to operate in a defined order.

Specifically, `always_ff` constructs should not contain blocking assignments:
- Blocking assignment operator, e.g. `foo = 123;`
- Increment/decrement operators, e.g. `foo++;`, `foo--;`.

See also:
  - **non_blocking_assignment_in_always_comb** - Useful companion rule.

The most relevant clauses of IEEE1800-2017 are:
  - 4.9.3 Blocking assignment
  - 4.9.4 Non-blocking assignment
  - 9.2.2.4 Sequential logic always_ff procedure
  - 9.4.2 Event control
  - 10.4.1 Blocking procedural assignments
  - 10.4.2 Nonblocking procedural assignments
  - 16.5.1 Sampling


---
## `case_default`

### Hint

Use a `default` expression in `case` statements.

### Reason

Incomplete case may cause simulation/synthesis mismatch in `always_comb` and `function`.

### Pass Example

```SystemVerilog
module A;
always_comb begin
    case (x)
        1: y = 0;
        default: y = 0;
    endcase
end
always_ff begin
    case (x)
        1: y = 0;
    endcase
end
endmodule
```

### Fail Example

```SystemVerilog
module A;
always_comb begin
    case (x)
        1: y = 0;
    endcase
end
always_ff begin
    case (x)
        1: y = 0;
    endcase
end
endmodule
```

### Explanation

IEEE1800-2017 (clause 9.2.2.2) comments that tools should *warn* if an
`always_comb` procedure infers memory.
However, simulators and synthesis tools are not required to enforce that
`always_comb` procedures only infer combinational logic.
This allows for simulators and synthesis tools to interpret these procedures
differently, which results in a mismatch between simulation and synthesis.

An incomplete case statement may be interpreted as latched logic,
e.g: `always_comb case (foo) '0: a = 5; endcase`.
Only the case where `foo == 0` is specified, to update variable `a` to the
value `5`.
When `foo` is non-zero, this example may be interpreted in at least two ways:
- `a = 'x;` - As the new value is not specified, it is unknown.
  A synthesis tool may allow node `a` to be undriven, or choose to drive
  `a` equivalently to one of the explicitly specified case expressions.
- `a = a;` - As the new value is not specified, do not change `a`.
  A synthesis tool may produce a latching circuit.

See also:
  - **explicit_case_default** - Useful companion rule.
  - **explicit_if_else** - Useful companion rule.
  - **legacy_always** - Useful companion rule.
  - **sequential_block_in_always_comb** - Useful companion rule.

The most relevant clauses of IEEE1800-2017 are:
  - 9.2.2.2 Combinational logic `always_comb` procedure
  - 12.5 Case statement
  - 13.4 Functions


---
## `default_nettype_none`

### Hint

Place `` `default_nettype none`` at the top of source code.

### Reason

Compiler directive `` `default_nettype none`` detects unintentional implicit wires.

### Pass Example

```SystemVerilog
`default_nettype none
module A;
endmodule

```

### Fail Example

```SystemVerilog
module A;
endmodule

```

### Explanation

The `` `default_netype`` compiler directive can be used to specify the net type
of implicit nets, i.e. where a signal is referenced, or assigned to, without
being declared.
IEEE1800-2017 clause 22.8 stipulates "When no `` `default_nettype`` directive
is present or if the `` `resetall`` directive is specified, implicit nets are of
type `wire`."

SystemVerilog makes a distinction between variables (only 0 or 1 drivers)
and nets (0 or more drivers).
IEEE1364-2001 (Verilog) uses variables as abstractions for data storage
elements (`reg`, `integer`, `real`, `time`, `realtime`).
In contrast, IEEE1800-2017 (SystemVerilog) the distinction between nets and
variables is defined by how a simulator must calculate a value.
In a simulator, a variable stores a value, but a net's value is calculated by
evaluating the strength of all drivers.
To keep compatibility with Verilog, the default net type of an undeclared net
in SystemVerilog is `wire` (a net, not a variable), which requires evaluating a
list of values with strengths, rather than simply looking up a value.
The distinction between data storage elements and physical wires is therefore
made in using `always_comb`, `always_ff`, and (less commonly) `always_latch`
keywords.

Variables are preferred over nets for most digital logic for 2 reasons:
- Only 0 or 1 drivers allowed, so an accidental multi-driving is caught by
  a compile time error.
- Simulator performance (dependent on implemetation).
  Value can be found by lookup, rather than evaluation of drivers.
When `` `default_nettype none`` is used, all signals must be declared, thus
forcing the author to consider whether they mean a variable or a net.

See also:
  - **inout_with_tri** - Useful companion rule.
  - **input_with_var** - Useful companion rule.
  - **output_with_var** - Useful companion rule.

The most relevant clauses of IEEE1800-2017 are:
  - 6.5 Nets and variables
  - 22.8 default nettype

Note: One prominent paper (Cliff Cummings, HDLCON 2002) recommends *against*
using `` `default_nettype none`` on the basis that concise, typeless code has
fewer opportunities for mistakes.
This attitude was popular at the time, e.g. Python's dynamic typing, but
modern attitudes are now favouring explicit types, e.g. Python's new type
checking syntax and tooling.
Additionally, the reasoning behind this guideline only applies principally to
IEEE1364, but not strongly to IEEE1800.


---
## `enum_with_type`

### Hint

Specify an explicit `enum` base type.

### Reason

The default `enum` base type is `int` (32b, 2-state).

### Pass Example

```SystemVerilog
module A;
typedef enum logic {
    C
} B;
endmodule
```

### Fail Example

```SystemVerilog
module A;
typedef enum {
    C
} B;
endmodule
```

### Explanation

SystemVerilog has both 2-state types (each bit can take the values 0 or 1),
and 4-state types (each bit can take the values 0, 1, x, or z).
2-state types are useful for holding constants, and programming
non-synthesizable simulation constructs.
4-state types are useful for modelling physical hardware because undriven,
multiply-driven, or improperly-driven wires can hold unknown states that
cannot be sufficiently modelled by only 2 states.
Therefore, it is important to use the 4-state types when writing SystemVerilog
which will be used to infer physical hardware.

For example, a counter described as
`always_ff @(posedge clk) count_q <= count_q + 'd1;`
should be declared like `logic [4:0] count_q;`.
This infers 5 non-reset flip-flops where the initial value is unknown, and in a
4-state simulation the value of `count_q` is always unknown (`'x`, because
there's no initialization).
Instead, if it was declared as `bit [4:0] count_q;`, then the initial value
is `5'd0`, so a simulation will show `count_q` changing on every positive
edge of `clk`.
When describing physical hardware, it would be useful to know that the inferred
flip-flops have no reset, i.e., you want to be *able* to see x's when a mistake
is made even if you don't want to see x's.

An `enum` is a set of named values of a single type.
If no datatype is specified, then the default `int` (32b, 2-state) is implied.
For example, `enum {RED, BLACK} m; assign m = foo ? BLACK : RED;`
describes a multiplexor, but a simulator is unable to sufficiently model the
behavior of `m` when the value of `foo` is unknown.
A more appropriate declaration is
`typedef enum int {RED, BLACK} color; integer m;`.

Note: Comparison of 4-state variables against 2-state constants/enums *is*
appropriate, e.g. `logic a; a = (m == RED);`.

See also:
  - **localparam_explicit_type** - Useful companion rule.
  - **localparam_type_twostate** - Useful companion rule.
  - **parameter_explicit_type** - Useful companion rule.
  - **parameter_type_twostate** - Useful companion rule.

The most relevant clauses of IEEE1800-2017 are:
  - 6.8 Variable declarations
  - 6.11 Integer data types
  - 6.19 Enumerations
  - Table 6.7 Default variable initial values
  - Table 6.8 Integer data types


---
## `explicit_case_default`

### Hint

Add a `default` arm to the `case` statement.

### Reason

Fully-specified case clarifies design intent.

### Pass Example

```SystemVerilog
module M;
  always_comb
    case (x)
      1: y = 0;
      default: y = 0;
    endcase

  always_ff @(clk)
    case (x)
      1: y = 0;
      default: y = 0;
    endcase
endmodule
```

### Fail Example

```SystemVerilog
module M;
  always_comb
    case (x)
      1: y = 0; // Incompletely specified case implies memory.
    endcase

  always_ff @(clk) begin
    case (x)
      1: y = 0;
      default: y = 0; // Explicit default arm is good.
    endcase

    case (y)
      1: y = 0; // Implicit default arm.
    endcase
  end
endmodule
```

### Explanation

The reasoning behind this rule are different between combinatial constructs
(`always_comb`, `always @*`) vs sequential constructs (`always_ff`,
`always_latch`).
The reasoning behind this rule is equivalent to that of **explicit_if_else**.

For combinational constructs, the reasoning behind this rule is equivalent to
that of the rule **case_default**.
To summarize, an incompletely-specified case statement may infer sequential
behavior (i.e. memory), thus causing a mismatch between simulation and synthesis
tools.
Due to the slightly different formulations, it is recommended that both this
rule and **case_default** are enabled.

For sequential constructs, the reasoning behind this rule is equivalent to
those of the rules **sequential_block_in_always_ff** and
**sequential_block_in_always_latch**.
To summarize, fully-specified case statements make the design intent explicit
and clear through some useful redundancy.

NOTE: The legacy keyword `always` can infer both combinational and sequential
constructs in the same block, which can be confusing and should be avoided.
Use of the legacy keyword can be detected with the rule **legacy_always**.

See also:
  - **case_default** - Useful companion rule.
  - **explicit_if_else** - Useful companion rule.
  - **legacy_always** - Useful companion rule.
  - **sequential_block_in_always_comb** - Useful companion rule.
  - **sequential_block_in_always_ff** - Useful companion rule.
  - **sequential_block_in_always_latch** - Useful companion rule.

The most relevant clauses of IEEE1800-2017 are:
  - 12.5 Case statement


---
## `explicit_if_else`

### Hint

Add an `else` clause to the `if` statement.

### Reason

Fully-specified conditional clarifies design intent.

### Pass Example

```SystemVerilog
module M;
  always_ff @(clk)
    if (x) y <= 0;
    else   y <= z;

  always_comb
    if (x) y = 0;
    else   y = z;
endmodule
```

### Fail Example

```SystemVerilog
module M;
  always_comb
    if (x) y = 0; // Incompletely specified condition implies memory.

  always_ff @(clk) begin
    if (a)
      b <= c;
    else // Explicit else clause is good.
      b <= d;

    if (b)
      c <= d; // Implicit else clause.
  end
endmodule
```

### Explanation

The reasoning behind this rule are different between combinatial constructs
(`always_comb`, `always @*`) vs sequential constructs (`always_ff`,
`always_latch`).
The reasoning behind this rule is equivalent to that of **explicit_case_default**.

For combinational constructs, the reasoning behind this rule is equivalent to
that of the rule **case_default**.
To summarize, an incompletely-specified case statement may infer sequential
behavior (i.e. memory), thus causing a mismatch between simulation and synthesis
tools.

For sequential constructs, the reasoning behind this rule is equivalent to
those of the rules **sequential_block_in_always_ff** and
**sequential_block_in_always_latch**.
To summarize, fully-specified case statements make the design intent explicit
and clear through some useful redundancy.

NOTE: The legacy keyword `always` can infer both combinational and sequential
constructs in the same block, which can be confusing and should be avoided.
Use of the legacy keyword can be detected with the rule **legacy_always**.

See also:
  - **explicit_case_default** - Useful companion rule.
  - **legacy_always** - Useful companion rule.
  - **sequential_block_in_always_comb** - Useful companion rule.
  - **sequential_block_in_always_ff** - Useful companion rule.
  - **sequential_block_in_always_latch** - Useful companion rule.

The most relevant clauses of IEEE1800-2017 are:
  - 12.4 Conditional if-else statement


---
## `function_same_as_system_function`

### Hint

Rename `function` to something other than the name of a built-in function.

### Reason

Name clashes may cause confusion amongst tools and readers.

### Pass Example

```SystemVerilog
module A;
function my_clog2;
endfunction
endmodule
```

### Fail Example

```SystemVerilog
module A;
function clog2;
endfunction
endmodule
```

### Explanation

IEEE1800-2017 provides a variety of built-in functions, which must be
implemented in simulation and synthesis tools.
This rule is designed to catch (possibly incorrect) re-implementations of these
functions which may have different behavior and confuse readers.
Additionally, some tools may (wrongly) confuse user-defined functions with the
built-in system of the same name (except of the leading `$`) which may lead
to inconsistent results between tools.

See also:
  - **function_with_automatic** - Useful companion rule.

The most relevant clauses of IEEE1800-2017 are:
  - 13.7 Task and function names
  - 20 Utility system tasks and system functions
  - 23.8.1 Task and function name resolution


---
## `function_with_automatic`

### Hint

Add the `automatic` lifetime specifier to function.

### Reason

Static lifetime of function items causes a simulation/synthesis mismatch.

### Pass Example

```SystemVerilog
module A;
function automatic A;
endfunction
endmodule

// default lifetime
module automatic A;
function A;
endfunction
endmodule

interface automatic A;
function A;
endfunction
endinterface

program automatic A;
function A;
endfunction
endprogram

package automatic A;
function A;
endfunction
endpackage

// override default lifetime
module static A;
function automatic A;
endfunction
endmodule

interface static A;
function automatic A;
endfunction
endinterface

program static A;
function automatic A;
endfunction
endprogram

package static A;
function automatic A;
endfunction
endpackage

// function in class is automatic
module A;
class A;
function A;
endfunction
endclass
endmodule

module automatic A;
class A;
function A;
endfunction
endclass
endmodule

module static A;
class A;
function A;
endfunction
endclass
endmodule
```

### Fail Example

```SystemVerilog
module A;
function A;
endfunction
endmodule
```

### Explanation

Functions defined within a module, interface, program, or package default to
being static, with all declared items being statically allocated.
These items shall be shared across all uses of the function executing
concurrently.
This causes a mismatch between simulation and synthesis.

Functions can be defined to use automatic storage by using the `automatic`
keyword as part of the function declaration, i.e. in simulation each use of a
function is allocated dynamically for each concurrent function call.
This behavior can be accurately inferred in synthesis.

See also:
  - **function_same_as_system_function** - Useful companion rule.

The most relevant clauses of IEEE1800-2017 are:
  - 13.4.2 Static and automatic functions


---
## `generate_case_with_label`

### Hint

Use a label with prefix "l_" on conditional generate block.

### Reason

Unnamed generate blocks imply unintuitive hierarchical paths.

### Pass Example

```SystemVerilog
module A;
generate case (2'd3)
  2'd1:     begin: l_nondefault wire c = 1'b0; end
  default:  begin: l_default    wire c = 1'b0; end
endcase endgenerate
endmodule
```

### Fail Example

```SystemVerilog
module A;
generate case (2'd0)
  2'd1:     wire a = 1'b0; // nondefaultNoBegin
  default:  wire a = 1'b0; // defaultNoBegin
endcase endgenerate
generate case (2'd1)
  2'd1:     begin wire b = 1'b0; end // nondefaultNoLabel
  default:  begin wire b = 1'b0; end // defaultNoLabel
endcase endgenerate
generate case (2'd2)
  2'd1:     begin: nondefaultNoPrefix wire c = 1'b0; end
  default:  begin: noPrefix           wire c = 1'b0; end
endcase endgenerate
endmodule
```

### Explanation

Conditional generate constructs select zero or one blocks from a set of
alternative generate blocks within a module, interface, program, or checker.
The selection of which generate blocks are instantiated is decided during
elaboration via evaluation of constant expressions.
Generate blocks introduce hierarchy within a module, whether they are named or
unnamed.
Unnamed generate blocks are assigned a name, e.g. `genblk5`, which other tools
can use and depend on.
For example, to find a specific DFF in a netlist you could use a hierarchical
path like `top.genblk2[3].u_cpu.genblk5.foo_q`.
The naming scheme for unnamed generated blocks is defined in
IEEE1800-2017 clause 27.6.

These implicit names are not intuitive for human readers, so this rule is
designed to check three things:
1. The generate block uses `begin`/`end` delimiters.
2. The generate block has been given a label, e.g. `begin: mylabel`.
3. The label has an appropriate prefix, e.g. `begin: l_mylabel` starts with
  the string `l_`.

The prefix is useful to when reading hierarchical paths to distinguish between
module/interface instances and generate blocks.
For example, `top.l_cpu_array[3].u_cpu.l_debugger.foo_q` provides the reader
with more useful information than `top.genblk2[3].u_cpu.genblk5.foo_q`.

See also:
  - **generate_for_with_label** - Similar reasoning, useful companion rule.
  - **generate_if_with_label** - Equivalent reasoning, useful companion rule.
  - **prefix_instance** - Useful companion rule.

The most relevant clauses of IEEE1800-2017 are:
  - 27.5 Conditional generate constructs
  - 27.6 External names for unnamed generate blocks


---
## `generate_for_with_label`

### Hint

Use a label with prefix "l_" on loop generate block.

### Reason

Unnamed generate blocks imply unintuitive hierarchical paths.

### Pass Example

```SystemVerilog
module A;
for(genvar i=0; i<10; i++) begin: l_a
end
endmodule
```

### Fail Example

```SystemVerilog
module A;
for(genvar i=0; i<10; i++) foo[i] = i;// noBegin
for(genvar i=0; i<10; i++) begin // noLabel
end
endmodule
```

### Explanation

A loop generate construct allows a single generate block to be instantiated
multiple times within a module, interface, program, or checker.
The selection of which generate blocks are instantiated is decided during
elaboration via evaluation of constant expressions.
Generate blocks introduce hierarchy within a module, whether they are named or
unnamed.
Unnamed generate blocks are assigned a name, e.g. `genblk5`, which other tools
can use and depend on.
For example, to find a specific DFF in a netlist you could use a hierarchical
path like `top.genblk2[3].u_cpu.genblk5.foo_q`.
The naming scheme for unnamed generated blocks is defined in
IEEE1800-2017 clause 27.6.

These implicit names are not intuitive for human readers, so this rule is
designed to check three things:
1. The generate block uses `begin`/`end` delimiters.
2. The generate block has been given a label, e.g. `begin: mylabel`.
3. The label has an appropriate prefix, e.g. `begin: l_mylabel` starts with
  the string `l_`.

The prefix is useful to when reading hierarchical paths to distinguish between
module/interface instances and generate blocks.
For example, `top.l_cpu_array[3].u_cpu.l_debugger.foo_q` provides the reader
with more useful information than `top.genblk2[3].u_cpu.genblk5.foo_q`.

See also:
  - **generate_case_with_label** - Similar reasoning, useful companion rule.
  - **generate_if_with_label** - Similar reasoning, useful companion rule.
  - **prefix_instance** - Useful companion rule.

The most relevant clauses of IEEE1800-2017 are:
  - 27.4 Loop generate constructs
  - 27.6 External names for unnamed generate blocks


---
## `generate_if_with_label`

### Hint

Use a label with prefix "l_" on conditional generate block.

### Reason

Unnamed generate blocks imply unintuitive hierarchical paths.

### Pass Example

```SystemVerilog
module A;
if (a) begin: l_abc
end else if (b) begin: l_def
end else begin: l_hij
end
endmodule
```

### Fail Example

```SystemVerilog
module A;
if (a) begin
end else if (b) begin
end else begin
end

if (c) begin: abc
end else if (d) begin: def
end else begin: hij
end

if (e) begin: l_klm
end else begin: mno
end
endmodule
```

### Explanation

Conditional generate constructs select zero or one blocks from a set of
alternative generate blocks within a module, interface, program, or checker.
The selection of which generate blocks are instantiated is decided during
elaboration via evaluation of constant expressions.
Generate blocks introduce hierarchy within a module, whether they are named or
unnamed.
Unnamed generate blocks are assigned a name, e.g. `genblk5`, which other tools
can use and depend on.
For example, to find a specific DFF in a netlist you could use a hierarchical
path like `top.genblk2[3].u_cpu.genblk5.foo_q`.
The naming scheme for unnamed generated blocks is defined in
IEEE1800-2017 clause 27.6.

These implicit names are not intuitive for human readers, so this rule is
designed to check three things:
1. The generate block uses `begin`/`end` delimiters.
2. The generate block has been given a label, e.g. `begin: mylabel`.
3. The label has an appropriate prefix, e.g. `begin: l_mylabel` starts with
  the string `l_`.

The prefix is useful to when reading hierarchical paths to distinguish between
module/interface instances and generate blocks.
For example, `top.l_cpu_array[3].u_cpu.l_debugger.foo_q` provides the reader
with more useful information than `top.genblk2[3].u_cpu.genblk5.foo_q`.

See also:
  - **generate_case_with_label** - Equivalent reasoning, useful companion rule.
  - **generate_for_with_label** - Similar reasoning, useful companion rule.
  - **prefix_instance** - Useful companion rule.

The most relevant clauses of IEEE1800-2017 are:
  - 27.5 Conditional generate constructs
  - 27.6 External names for unnamed generate blocks


---
## `genvar_declaration_in_loop`

### Hint

Declare `genvar` inside a loop generate construct.

### Reason

Minimized `genvar` scope makes code easier to read and review.

### Pass Example

```SystemVerilog
module A;
for(genvar i=0;i<10;i++) begin: a
end
endmodule
```

### Fail Example

```SystemVerilog
module A;
genvar i;
for(i=0;i<10;i++) begin
end
endmodule
```

### Explanation

The specification of genvar declarations in IEEE1800-2017 is not
straightforward.
The formal syntax of `genvar_initialization` specified in Annex A.4.2 (Generated
instantiation) suggests that the `genvar` keyword is optional, but the second
sentence of Clause 27.5 declares that
"The loop index variable shall be declared in a genvar declaration prior to
its use in a loop generate scheme".
All 5 examples in Clause 27.4 (Loop generate constructs) declare the genvars
outside of the generate loops, and the formal syntax of `genvar_declaration` in
A.2.1.3 (Type declarations) is only applicable to declarations outside of
loop generate constructs.
That is, using syntax like `genvar i; for (i=0; ...)`.
However, several examples of declarations inside loop generate constructs are
present in other areas of the LRM like `for (genvar i=0; ...`:
- Clause 11.12 Let construct, example d, page 295.
- Clause 16.14.6.1 Arguments to procedural concurrent assertions, page 464.
- Clause 20.11 Elaboration system tasks, page 607.
- Clause 23.3.3.5 Unpacked array ports and arrays of instances, page 717.

Although it is not explicitly stated, a reasonable interpretation is that a
genvar declared inside a generate loop may only be used within that specific
loop generate construct, i.e. locally scoped.
This interpretation matches C99 (ISO/IEC 9899:1999), while a requirement for
the genvar to be declared outside would match ANSI C (ISO/IEC 9899:1990).
This rule checks that genvars are declared in a C99-like style so that the
identifier is declared beside its use which has several advantages:
- The purpose of the genvar is immediately clear, e.g. it is easy to read
  that the `i` in `for (genvar i=0; i < N_BITS; i++) ...` refers to a bit
  index.
  In contrast, `genvar j; ...many lines... for (j=0; j < N_BITS; j++) ...`
  requires the reader to keep `j` in their head for a longer time.
- Only one comment is necessary, rather than splitting or duplicating the
  information.
- When a future revision of your code removes a generate loop, the genvar
  declaration is implictly removed too, which avoids lingering useless and
  distracting statements.
- A subsequent generate loop cannot accidentally use a "leftover" genvar
  which is intended for use only by a previous generate loop.
  The LRM only requires that "A genvar shall not be referenced anywhere other
  than in a loop generate scheme.".

Given the lack of clarity in the LRM, it is unsurprising that some tools might
not support both ways of declaring genvars, so the related rule
**genvar_declaration_out_loop** assumes a stricter interpretation of the LRM
and checks that declarations must be separate from the generate loop syntax.

See also:
  - **genvar_declaration_out_loop** - Opposite reasoning.

The most relevant clauses of IEEE1800-2017 are:
  - 27.4 Loop generate constructs


---
## `genvar_declaration_out_loop`

### Hint

Declare `genvar` outside the loop generate construct.

### Reason

Some tools don't support `genvar` declarations inside loop generate constructs.

### Pass Example

```SystemVerilog
module A;
genvar i;
for(i=0;i<10;i++) begin: a
end
endmodule
```

### Fail Example

```SystemVerilog
module A;
for(genvar i=0;i<10;i++) begin
end
endmodule
```

### Explanation

The specification of genvar declarations in IEEE1800-2017 is not
straightforward.
The formal syntax of `genvar_initialization` specified in Annex A.4.2 (Generated
instantiation) suggests that the `genvar` keyword is optional, but the second
sentence of Clause 27.5 declares that
"The loop index variable shall be declared in a genvar declaration prior to
its use in a loop generate scheme".
All 5 examples in Clause 27.4 (Loop generate constructs) declare the genvars
outside of the generate loops, and the formal syntax of `genvar_declaration` in
A.2.1.3 (Type declarations) is only applicable to declarations outside of
loop generate constructs.
That is, using syntax like `genvar i; for (i=0; ...)`.
However, several examples of declarations inside loop generate constructs are
present in other areas of the LRM like `for (genvar i=0; ...`:
- Clause 11.12 Let construct, example d, page 295.
- Clause 16.14.6.1 Arguments to procedural concurrent assertions, page 464.
- Clause 20.11 Elaboration system tasks, page 607.
- Clause 23.3.3.5 Unpacked array ports and arrays of instances, page 717.

This rule assumes a strict interpretation of the LRM and checks that
declarations must be separate from the generate loop syntax.

The related rule **genvar_declaration_in_loop** checks the opposite way because
C99-like declarations inside loop generate constructs can lead to code which is
easier to read and review.

See also:
  - **genvar_declaration_in_loop** - Opposite reasoning.

The most relevant clauses of IEEE1800-2017 are:
  - 27.4 Loop generate constructs


---
## `inout_with_tri`

### Hint

Specify `tri` datakind on `inout` ports.

### Reason

Explicit datakind of bi-directional ports should be consistent with input ports.

### Pass Example

```SystemVerilog
module A (
    inout tri a
);
endmodule
```

### Fail Example

```SystemVerilog
module A (
    inout wire a
);
endmodule
```

### Explanation

This check mandates that each `inout` port must be explicitly declared as a
tri-state net, rather than the default nettype.

The rules for determining port kind, datatype, and direction are specified in
IEEE1800-2017 Clause 23.2.2.3 and facilitate various shorthand notations which
are backwards compatible with the semantics of Verilog (IEEE1364-1995):
- `inout a` -> `inout tri logic a` The implicit datatype is `logic` and the
  default nettype is `tri` (without overriding via the `` `default_nettype ``
  compiler directive).
- `inout wire a` -> `inout tri logic a` Again, using the implicit datatype of
  `logic`;
  As `wire` is an alias for `tri`, this is equivalent to the above example.
- `inout logic a` -> `inout tri logic a` This time using an explicit datatype
  (`logic`) but relying on the default nettype for its datakind.
- `inout wire logic a` -> `inout tri logic a` Again, even with an explicit
  datatype (`logic`), the `wire` keyword is simply an alias for the datakind
  `tri`.

When the default nettype is overridden to none, i.e. with the compiler
directive `` `default_nettype none ``, inout ports require an explicit
datakind.

Although the semantics of `inout a` are equivalent in IEEE1364-1995, the intent
is not clearly described.
An author should use `inout` to declare ports which are driven both internally
and externally, but `input` to declare ports which should only be driven
externally.
In order to describe the intended bi-directional behavior, `inout` ports must
be declared with an explicit `tri` datakind.

See also:
  - **default_nettype_none** - Useful companion rule.
  - **input_with_var** - Suggested companion rule.
  - **output_with_var** - Suggested companion rule.
  - **prefix_inout** - Useful companion rule.

The most relevant clauses of IEEE1800-2017 are:
  - 6.5 Nets and variables
  - 6.6 Net types
  - 22.8 default nettype
  - 23.2.2 Port declarations


---
## `input_with_var`

### Hint

Specify `var` datakind on `input` ports.

### Reason

Default datakind of input port is a tri-state net.

### Pass Example

```SystemVerilog
module A (
    input var a
);
endmodule
```

### Fail Example

```SystemVerilog
module A (
    input logic a
);
endmodule
```

### Explanation

This check mandates that each `input` port must be explicitly declared as a
variable, rather than the default nettype.

The rules for determining port kind, datatype, and direction are specified in
IEEE1800-2017 Clause 23.2.2.3 and facilitate various shorthand notations which
are backwards compatible with the semantics of Verilog (IEEE1364-1995):
- `input a` -> `input tri logic a` The implicit datatype is `logic` and the
  default nettype is `tri` (without overriding via the `` `default_nettype ``
  compiler directive).
- `input wire a` -> `input tri logic a` Again, using the implicit datatype of
  `logic`;
  As `wire` is an alias for `tri`, this is equivalent to the above example.
- `input logic a` -> `input tri logic a` This time using an explicit datatype
  (`logic`) but relying on the default nettype for its datakind.
- `input wire logic a` -> `input tri logic a` Again, even with an explicit
  datatype (`logic`), the `wire` keyword is simply an alias for the datakind
  `tri`.

When the default nettype is overridden to none, i.e. with the compiler
directive `` `default_nettype none ``, input ports require an explicit
datakind.

Although the semantics of `input a` are equivalent in IEEE1364-1995, the intent
is not clearly described.
An author should use `input` to declare ports which should only be driven
externally, and `inout` to declare ports which may also be driven internally.
In order to describe the intended uni-directional behavior, `input` ports must
be declared with an explicit `var` datakind, thus requiring the compiler to
check that the input is not driven from within the module (and if so, emit an
error).

See also:
  - **default_nettype_none** - Useful companion rule.
  - **inout_with_tri** - Suggested companion rule.
  - **output_with_var** - Suggested companion rule.
  - **prefix_input** - Useful companion rule.

The most relevant clauses of IEEE1800-2017 are:
  - 6.5 Nets and variables
  - 6.6 Net types
  - 22.8 default nettype
  - 23.2.2 Port declarations


---
## `interface_port_with_modport`

### Hint

Specify the modport on the interface port.

### Reason

Without a modport, the interface port signals are all implictly `inout`.

### Pass Example

```SystemVerilog
module A (
    test_if.a a,
    interface.b b
);
endmodule
```

### Fail Example

```SystemVerilog
module A (
    test_if a,
    interface b
);
endmodule
```

### Explanation

A SystemVerilog Interface (SVI) defines a set of named signals which can be
used in many places within a design.
For example, if modules `A` and `B` both instance an interface `I` as `A.u_I`
and `B.u_I`, then both modules get their own collection of named signals,
accessed like `u_I.x`.
Each interface instance is separate, so `A.u_I.x` is independent of `B.u_I.x`.
By adding another signal `y` to the interface, two new signals are created,
`A.u_I.y` and `B.u_I.y`.

SVIs are useful for connecting hierarchical modules with a minimal amount of
code, i.e. by using interface ports.
To specify the direction of signals in an SVI, a `modport` is declared with
and identifier and the directions of each signal declared from the perspective
of inside a module.
Without a `modport`, the default direction of interface port signals is
`inout`.
This is often undesirable for synthesizable digital designs, so this rule
requires that each interface port includes a modport identifier.

See also:
  - **inout_with_tri** - Useful companion rule.
  - **input_with_var** - Useful companion rule.
  - **non_ansi_module** - Useful companion rule.
  - **output_with_var** - Useful companion rule.

The most relevant clauses of IEEE1800-2017 are:
  - 25.4 Ports in interfaces
  - 25.5 Modports


---
## `keyword_forbidden_always`

### Hint

Use `always_comb`/`always_ff`/`always_latch` instead of `always`.

### Reason

General-purpose `always` cannot detect combinatorial/stateful (non-)blocking mistakes.

### Pass Example

```SystemVerilog
module A;
always_comb begin
end
endmodule
```

### Fail Example

```SystemVerilog
module A;
always @* begin
end
endmodule
```

### Explanation

In Verilog (IEEE1364), there are two language constructs which can be used to
model combinatorial logic
1. Continuous assignment to `wire` signals is specified with the `assign`
  keyword.
2. `reg` signals are assigned to with an `always` block, which is evaluated
  whenever anything in the sensitivity list changes value.
The `always` keyword can also be used for modelling sequential logic by
including the edge of a signal in the sensitivity list.

The semantics of these keywords in SystemVerilog are compatible with Verilog,
but additional keywords (`always_comb`, `always_ff`, and `always_latch`) should
be used to clarify intent of digital designs.
The `always_*` keywords have slightly different semantics which are beneficial
for synthesizable designs:
1. `always_*` processes require compiler checks that any signals driven on the
  LHS are not driven by any other process, i.e. `always_*` cannot infer
  multi-driven or tri-state logic.
2. `always_comb` processes require a compiler check that the process does not
  infer state.
3. `always_ff` processes require a compiler check that the process does infer
  state.

This rule forbids the use of the general-purpose `always` keyword, thus forcing
authors of synthesizable design code to clarify their intent.
In verification code to be used in simulation only, a general-purpose `always`
process is a valid and useful way of scheduling events.
Therefore, this rule is intended only for synthesizable design code, not for
testbench code.

The alternative rule **level_sensitive_always** has similar reasoning but is
slightly relaxed, requiring that `always` blocks have an explicit sensitivity
list including an edge.
It is possible to construct a full-featured testbench where all `always` blocks
meet that requriment.
Therefore, it is appropriate to use **keyword_forbidden_always** on
synthesizable design code, but on verification code use
**level_sensitive_always** instead.

See also:
  - **level_sensitive_always** - Alternative rule.
  - **sequential_block_in_always_comb** - Useful companion rule.
  - **sequential_block_in_always_if** - Useful companion rule.
  - **sequential_block_in_always_latch** - Useful companion rule.

The most relevant clauses of IEEE1800-2017 are:
  - 9.2.2 Always procedures
  - 9.5 Process execution threads


---
## `keyword_forbidden_generate`

### Hint

Remove `generate`/`endgenerate` keywords.

### Reason

Keywords `generate`/`endgenerate` do not change semantics of generate blocks.

### Pass Example

```SystemVerilog
module A;
<<<<<<< HEAD
always_comb begin
end
always @ ( posedge a ) begin
end
=======
>>>>>>> eaad6660
endmodule
```

### Fail Example

```SystemVerilog
module A;
<<<<<<< HEAD
always @* begin
end
always @ ( a or b ) begin
end
=======
generate
endgenerate
>>>>>>> eaad6660
endmodule
```

### Explanation

The `generate`/`endgenerate` keywords may be used in a module, interface,
program, or checker to define a generate region.
A generate region is a textual span in the module description where generate
constructs may appear.
Use of generate regions is optional.
There is no semantic difference in the module when a generate region is used.
A parser may choose to recognize the generate region to produce different error
messages for misused generate construct keywords.

As the semantics of generate blocks are unchanged by the
`generate`/`endgenerate` keywords, the keywords can be argued to be visual
noise, simply distracting the reader.
Therefore, this rule is designed to detect and forbid their use.

NOTE: Some non-compliant tools may require the use of these keywords, which
provides an argument against this rule.

See also:
  - **keyword_required_generate** - Opposite reasoning.

The most relevant clauses of IEEE1800-2017 are:
  - 27.3 Generate construct syntax


---
## `keyword_forbidden_priority`

### Hint

Remove `priority` keyword, perhaps replace with an assertion.

### Reason

Priority-case/if constructs may mismatch between simulation and synthesis.

### Pass Example

```SystemVerilog
module A();
initial begin
    case (a)
        default: b = 1;
    endcase
end
endmodule
```

### Fail Example

```SystemVerilog
module A();
initial begin
    priority case (a)
        default: b = 1;
    endcase
end
endmodule
```

### Explanation

The keyword `priority` may be used on `if`/`else` or `case` statements to
enable *violation checks* in simulation, and describe design intent for
synthesis.

A `priority if` statement without an explicit `else` clause will produce a
*violation report* in simulation if the implicit `else` condition is matched.
A `priority if` statement with an explicit `else` clause cannot produce a
violation report.
In synthesis, the `priority` keyword makes no difference to an `if`/`else`
statement, because the semantics of bare `if`/`else` statements already imply
priority logic.

A `priority case` statement without a `default` arm will produce a
violation report in simulation if the `default` condition is matched.
A `priority case` statement with an explicit `default` arm cannot produce a
violation report.
In synthesis, the `priority` keyword indicates that the designer has manually
checked that all of the possible cases are specified in the non-default arms.
This is equivalent to the use of the informal `full_case` directive comment
commonly seen in older Verilog code.

Violation checks only apply in simulation, not in synthesized hardware, which
allows for mismatches to occur.
For example, where violation reports are produced but ignored for whatever
reason, but the simulation does not otherwise check for the erroneous
condition, the synthesis tool may produce a netlist with the invalid assumption
that the condition cannot be met.

See also:
  - **case_default** - Useful companion rule.
  - **explicit_case_default** - Useful companion rule.
  - **keyword_forbidden_unique** - Useful companion rule.
  - **keyword_forbidden_unique0** - Useful companion rule.

The most relevant clauses of IEEE1800-2017 are:
  - 12.4 Conditional if-else statement
  - 12.5 Case statement


---
## `keyword_forbidden_unique`

### Hint

Remove `unique` keyword, perhaps replace with an assertion.

### Reason

Unique-case/if constructs may mismatch between simulation and synthesis.

### Pass Example

```SystemVerilog
module A();
initial begin
    case (a)
        default: b = 1;
    endcase
end
endmodule
```

### Fail Example

```SystemVerilog
module A();
initial begin
    unique case (a)
        default: b = 1;
    endcase
end
endmodule
```

### Explanation

The keyword `unique` may be used on `if`/`else` or `case` statements to
enable *violation checks* in simulation, describe design intent for synthesis,
and change the semantics of condition priority.

A `unique if` statement without an explicit `else` clause will produce a
*violation report* in simulation if the implicit `else` condition is matched,
or more than one `if` conditions are matched.
A `unique if` statement with an explicit `else` clause will produce a violation
report when more than one of the `if` conditions are matched.
Thus, the conditions in a `unique if` statement may be evaluated in any order.
A `unique case` statement will produce a violation report if multiple arms
match the case expression.

In synthesis, the `unique` keyword on an `if`/`else` statement specifies that
priority logic (between the conditions) is not required - a significant change
in semantics vs a bare `if`/`else` statement.
Similarly, priority logic is not required between arms of a `unique case`
statement.
The `unique` keyword indicates that the designer has manually checked that
exactly 1 of the specified conditions must be met, so all conditions may be
safely calculated in parallel.
This is equivalent to the use of the informal `parallel_case` and `full_case`
directive comments commonly seen in older Verilog code.

In simulation, after finding a uniqueness violation in a `unique if`, the
simulator is not required to evaluate or compare the rest of the conditions.
However, in a `unique case`, all case item expressions must be evaluated even
once a matching arm is found.
These attributes mean that the presence of side effects, e.g. `$display()` or
`foo++`, may cause non-deterministic results.

Violation checks only apply in simulation, not in synthesized hardware, which
allows for mismatches to occur.
For example, where violation reports are produced but ignored for whatever
reason, but the simulation does not otherwise check for the erroneous
condition, the synthesis tool may produce a netlist with the invalid assumption
that the conditions can be safely evaluated in parallel.

See also:
  - **case_default** - Useful companion rule.
  - **explicit_case_default** - Useful companion rule.
  - **keyword_forbidden_priority** - Useful companion rule.
  - **keyword_forbidden_unique0** - Useful companion rule.

The most relevant clauses of IEEE1800-2017 are:
  - 12.4 Conditional if-else statement
  - 12.5 Case statement


---
## `keyword_forbidden_unique0`

### Hint

Remove `unique0` keyword, perhaps replace with an assertion.

### Reason

Unique0-case/if constructs may mismatch between simulation and synthesis.

### Pass Example

```SystemVerilog
module A();
initial begin
    case (a)
        default: b = 1;
    endcase
end
endmodule
```

### Fail Example

```SystemVerilog
module A();
initial begin
    unique0 case (a)
        default: b = 1;
    endcase
end
endmodule
```

### Explanation

The keyword `unique0` may be used on `if`/`else` or `case` statements to
enable *violation checks* in simulation, describe design intent for synthesis,
and change the semantics of condition priority.

A `unique0 if` statement will produce a *violation report* in simulation if
more than one `if` condition is matched.
Thus, the conditions in a `unique0 if` statement may be evaluated in any order.
In synthesis, the `unique0` keyword specifies that priority logic (between the
conditions) is not required - a significant change in semantics vs a bare
`if`/`else` statement.

In synthesis, the `unique0` keyword on an `if`/`else` statement specifies that
priority logic (between the conditions) is not required - a significant change
in semantics vs a bare `if`/`else` statement.
Similarly, priority logic is not required between arms of a `unique0 case`
statement.
The `unique0` keyword indicates that the designer has manually checked that
exactly 0 or 1 of the specified conditions must be met, so all conditions may
be safely calculated in parallel.
This is equivalent to the use of the informal `parallel_case` and `full_case`
directive comments commonly seen in older Verilog code.

In simulation, after finding a uniqueness violation in a `unique0 if`, the
simulator is not required to evaluate or compare the rest of the conditions.
However, in a `unique0 case`, all case item expressions must be evaluated even
once a matching arm is found.
These attributes mean that the presence of side effects, e.g. `$display()` or
`foo++`, may cause non-deterministic results.

Violation checks only apply in simulation, not in synthesized hardware, which
allows for mismatches to occur.
For example, where violation reports are produced but ignored for whatever
reason, but the simulation does not otherwise check for the erroneous
condition, the synthesis tool may produce a netlist with the invalid assumption
that the conditions can be safely evaluated in parallel.

See also:
  - **case_default** - Useful companion rule.
  - **explicit_case_default** - Useful companion rule.
  - **keyword_forbidden_priority** - Useful companion rule.
  - **keyword_forbidden_unique** - Useful companion rule.

The most relevant clauses of IEEE1800-2017 are:
  - 12.4 Conditional if-else statement
  - 12.5 Case statement


---
## `keyword_forbidden_wire_reg`

### Hint

Replace `wire` or `reg` keywords with `logic`, `tri` and/or `var`.

### Reason

Explicit datatype `logic` and/or datakind `var`/`tri` better describes intent.

### Pass Example

```SystemVerilog
module A;
logic a;
logic b;
endmodule
```

### Fail Example

```SystemVerilog
module A;
wire a;
reg b;
endmodule
```

### Explanation

The keywords `wire` and `reg` are present in SystemVerilog primarily for
backwards compatibility with Verilog (IEEE1364-1995).
In SystemVerilog, there are additional keywords, such as `logic` and `tri`
with more refined semantics to better express the programmer's intent.

The LRM covers the use of `wire`:
> The net types `wire` and `tri` shall be identical in their syntax and
> functions; two names are provided so that the name of a net can indicate the
> purpose of the net in that model.

The LRM covers the use of `reg`:
> The keyword `reg` does not always accurately describe user intent, as it
> could be perceived to imply a hardware register. The keyword `logic` is a
> more descriptive term. `logic` and `reg` denote the same type.

See also:
  - **default_nettype** - Useful companion rule.
  - **inout_with_tri** - Useful companion rule.
  - **input_with_var** - Useful companion rule.
  - **output_with_var** - Useful companion rule.

The most relevant clauses of IEEE1800-2017 are:
  - 6.6.1 Wire and tri nets
  - 6.11.2 2-state (two-value) and 4-state (four-value) data types


---
## `keyword_required_generate`

### Hint

Use `generate`/`endgenerate` keywords to define generate regions.

### Reason

Omitting `generate`/`endgenerate` keywords may cause issues with non-compliant tools.

### Pass Example

```SystemVerilog
module A;
generate
if (a) begin
end
case (a)
    default: a;
endcase
for(i=0; i<10; i++) begin
end
endgenerate
endmodule
```

### Fail Example

```SystemVerilog
module A;
if (a) begin
end
case (a)
    default: a;
endcase
for(i=0; i<10; i++) begin
end
endmodule
```

### Explanation

The `generate`/`endgenerate` keywords may be used in a module, interface,
program, or checker to define a generate region.
A generate region is a textual span in the module description where generate
constructs may appear.
Use of generate regions is optional.
There is no semantic difference in the module when a generate region is used.
A parser may choose to recognize the generate region to produce different error
messages for misused generate construct keywords.

Some non-compliant tools may require the use of these keywords.
Therefore, this rule is designed to mandate their use.

NOTE: The visual noise introduced by these keywords provides an argument
against this rule.

See also:
  - **keyword_forbidden_generate** - Opposite reasoning.

The most relevant clauses of IEEE1800-2017 are:
  - 27.3 Generate construct syntax


---
## `level_sensitive_always`

### Hint

Replace level-sensitive `always` with `always_comb`.

### Reason

Level-sensitive `always` cannot detect combinatorial/stateful (non-)blocking mistakes.

### Pass Example

```SystemVerilog
module A;
always_comb begin
end
always_comb begin
end
always @ ( posedge a ) begin
end
endmodule
```

### Fail Example

```SystemVerilog
module A;
always @* begin
end
always @ ( a or b ) begin
end
always @ ( posedge a ) begin
end
endmodule
```

### Explanation

In Verilog (IEEE1364), there are two language constructs which can be used to
model combinatorial logic
1. Continuous assignment to `wire` signals is specified with the `assign`
  keyword.
2. `reg` signals are assigned to with an `always` block, which is evaluated
  whenever anything in the sensitivity list changes value.
The `always` keyword can also be used for modelling sequential logic by
including the edge of a signal in the sensitivity list.

The semantics of these keywords in SystemVerilog are compatible with Verilog,
but additional keywords (`always_comb`, `always_ff`, and `always_latch`) should
be used to clarify intent of digital designs.
The `always_*` keywords have slightly different semantics which are beneficial
for synthesizable designs:
1. `always_*` processes require compiler checks that any signals driven on the
  LHS are not driven by any other process, i.e. `always_*` cannot infer
  multi-driven or tri-state logic.
2. `always_comb` processes require a compiler check that the process does not
  infer state.
3. `always_ff` processes require a compiler check that the process does infer
  state.

This rule requires that general-purpose `always` blocks have an explicit
sensitivity list which includes at least one edge, thus forcing the use of
`assign` or `always_comb` to specify combinatorial logic.
It is possible to construct a full-featured testbench where all `always` blocks
meet that requriment.
The alternative rule **keyword_forbidden_always** has similar reasoning but is
more strict, completely forbidding the use of general-purpose `always` blocks.
It is appropriate to use **keyword_forbidden_always** on synthesizable design
code, but on verification code use **level_sensitive_always** instead.

See also:
  - **keyword_forbidden_always** - Alternative rule.

The most relevant clauses of IEEE1800-2017 are:
  - 9.2.2 Always procedures
  - 9.5 Process execution threads


---
## `localparam_explicit_type`

### Hint

Provide an explicit type in `localparam` declaration.

### Reason

Explicit parameter types clarify intent and improve readability.

### Pass Example

```SystemVerilog
module A;
localparam int a = 0;
endmodule
```

### Fail Example

```SystemVerilog
module A;
localparam a = 0;
endmodule
```

### Explanation

The type of a parameter is more fundmental to express intent than its value.
By analogy, asking a shopkeeper for "5 oranges" is more likely to be correctly
understood than simply asking for "5" without clarification.
This rule requires that authors consider and specify the type of each
`localparam` elaboration-time constant.
Explicit types help readers to understand exactly what effects the constant
might have, thus reducing the effort they need to expend reading how the
parameter is used.

Without an explicit type, a localparam will take a type compatible with its
constant expression.
Implict types can thereby introduce discrepencies between what the author
intends and how tools interpret the code.
For example, interactions between the default datatype `logic`, constant
functions, and case expressions can result in mismatches between simulation and
synthesis.
A detailed investigation into the semantics of implicit vs explicit types
on SystemVerilog `parameter` and `localparam`s can be found in a tutorial
paper here:
<https://github.com/DaveMcEwan/dmpvl/tree/master/prs/paper/ParameterDatatypes>

See also:
  - **localparam_type_twostate** - Useful companion rule.
  - **parameter_explicit_type** - Useful companion rule.
  - **parameter_type_twostate** - Useful companion rule.

The most relevant clauses of IEEE1800-2017 are:
  - 6.3 Value set
  - 6.11 Integer data types
  - 6.20.2 Value parameters
  - 6.20.4 Local parameters (localparam)


---
## `localparam_type_twostate`

### Hint

Declare `localparam` with an explicit 2-state type.

### Reason

Design constants with Xs or Zs may cause simulation/synthesis mismatch.

### Pass Example

```SystemVerilog
module A;
  localparam byte     a = 0; // 8b
  localparam shortint b = 0; // 16b
  localparam int      c = 0; // 32b
  localparam longint  d = 0; // 64b
  localparam bit      e = 0; // 1b
endmodule
```

### Fail Example

```SystemVerilog
module A;
  localparam integer a = 0; // 32b
  localparam logic   b = 0; // 1b
  localparam reg     c = 0; // 1b
endmodule
```

### Explanation

In order to avoid subtle bugs related to 2-state vs 4-state types and
X-propagation, constants should be declared with an explicit 2-state type.
Separately, all synthesizable signals should be declared with an explicit
4-state type so that a simulation can detect unknown values (Xs).
For complex types such as nested packed structs, that means you need two
versions of each type: a 2-state version for constants, and a 4-state version
for signals.
The need for this rule stems from the fact that SystemVerilog includes the
concepts of both equivalence and partial equivalence, with interactions between
2-state and 4-state structure members which invite mismatching behavior
between simulation and synthesis.

The relevant quote about implicit conversion of packed structure members from
2-state to 4-state is found on page 140 of IEEE1800-2017:
If all datatypes within a packed structure are 2-state, the structure as a
whole is treated as a 2-state vector.
If any datatype within a packed structure is 4-state, the structure as a whole
is treated as a 4-state vector.
If there are also 2-state members in the structure, there is an implicit
conversion from 4-state to 2-state when reading those members and from 2-state
to 4-state when writing them.

For constants of simple datatypes, it is trivial to visually check that their
values do not contain Xs or Zs.
However, for constants of more complex datatypes, e.g. nested packed
structures, the use of constant functions may infer Xs as (accidentally)
unassigned members will take their default values.
Default values are specified in IEEE1800-2017 Table 6-7.
This can be particularly subtle when a single member of a deeply nested packed
struct is wrongly declared with a 4-state type, e.g. `logic`, thus forcing all
other (previously 2-state) members to have a default value of `'X` instead of
the expected `'0`.

The equivalence operators ("case" equality/inequality) are written as 3
characters each (`===`, `!==`) and can only return false or true,
e.g. `4'b01XZ === 4'b01XZ` -> `1'b1` (true).
The partial equivalence operators ("logical" equality/inequality) are written
as 2 characters each (`==`, `!=`) and may return false, true, or unknown,
e.g. `4'b01XZ === 4'b01XZ` -> `1'bx` (unknown).

Let `w` be a 4-state signal which a systhesis tool will implement with a
collection of wires.
Let `c2` and `c4` be constants with 2-state and 4-state types respectively.
Without loss of generality, only the case/logical equality operators are
required to demonstrate troublesome expressions.

- `w === c2` Result may be false (`1'b0`), true (`1'b1`).
  If `w` contains any Xz or Zs, then the result is false (`1'b0`).
  This is *not* desired behavior as Xs in `w` are hidden and simulation is
  likely, but not certain, to mismatch synthesized hardware.
- `w === c4` Result may be false (`1'b0`), true (`1'b1`).
  If `w` contains any Xz or Zs, then the result is is true iff the constant
  `c4` has been defined with corresponding Xs and Zs.
  Comparison between unknown and unknown is all but certain, to mismatch
  synthesized hardware.
- `w == c2` Result may be false (`1'b0`), true (`1'b1`), or unknown (`1'bX`).
  If `w` contains any Xs or Zs, then the result is unknown.
  This is desired behavior as it sufficiently models synthesized physical
  hardware.
- `w == c4` Result may be false (`1'b0`), true (`1'b1`), or unknown (`1'bX`).
  If `c4` contains any Xs or Zs, then the result will always be unknown.
  While that may be noticed early in simulation, unwitting designers may be
  tempted to prevent X-propagation on the result, thus hiding any issues with
  Xs or Zs on `w`.

The use of 4-state constants with wildcard equality operators is a slightly
different usecase.
If wildcard equality operators are used with 4-state constants in your code,
this rule should be considered on a case-by-case basis.

See also:
  - **localparam_explicit_type** - Useful companion rule.
  - **parameter_explicit_type** - Useful companion rule.
  - **parameter_type_twostate** - Useful companion rule, equivalent reasoning.

The most relevant clauses of IEEE1800-2017 are:
  - 6.8 Variable declarations
  - 6.11 Integer data types
  - 7.2.1 Packed structures
  - 11.4.5 Equality operators
  - 11.4.6 Wildcard equality operators

NOTE: The reasoning behind this rule invites the creation of some new rules:
1. Check that members of a packed structure definition are either all 2-state
  or all 4-state.
2. Check for the use of case equality operators.
3. Check that functions are not declared with a 4-state type.


---
## `loop_variable_declaration`

### Hint

Declare the loop variable within the loop, i.e. `for (int i`.

### Reason

Minimizing the variable's scope avoids common coding errors.

### Pass Example

```SystemVerilog
module A;
initial begin
for(int i=0;i<10;i++) begin
end
end
endmodule
```

### Fail Example

```SystemVerilog
module A;
initial begin
int i;
for(i=0;i<10;i++) begin
end
end
endmodule
```

### Explanation

A loop variable may be declared either inside the loop, e.g.
`for (int i = 0; i < 5; i++)`, or outside the loop, e.g.
`int i; ... for (i = 0; i < 5; i++)`.
This rule mandates that the scope of a loop variable, e.g. `i`, is minimized to
avoid a common class of coding mistake where `i` is erroneously used outside
the loop.

See also:
  - **function_with_automatic** - Useful companion rule.

The most relevant clauses of IEEE1800-2017 are:
  - 12.7 Loop statements


---
## `lowercamelcase_interface`

### Hint

Begin `interface` name with lowerCamelCase.

### Reason

Naming convention simplifies audit.

### Pass Example

```SystemVerilog
interface fooBar; endinterface
```

### Fail Example

```SystemVerilog
interface FooBar; endinterface
```

### Explanation

There are 3 usual types of SystemVerilog file for synthesizable design code
(module, interface, package) and having a simple naming convention helps
distinguish them from a filesystem viewpoint.
In Haskell, types/typeclasses must start with an uppercase letter, and
functions/variables must start with a lowercase letter.
This rule checks part of a related naming scheme where modules and interfaces
should start with a lowercase letter, and packages should start with an
uppercase letter.

See also:
  - **lowercamelcase_module** - Suggested companion rule.
  - **lowercamelcase_package** - Potential companion rule.
  - **prefix_interface** - Alternative rule.
  - **uppercamelcase_interface** - Mutually exclusive alternative rule.
  - **uppercamelcase_module** - Potential companion rule.
  - **uppercamelcase_package** - Suggested companion rule.

The most relevant clauses of IEEE1800-2017 are:
  - Not applicable.


---
## `lowercamelcase_module`

### Hint

Begin `module` name with lowerCamelCase.

### Reason

Naming convention simplifies audit.

### Pass Example

```SystemVerilog
module fooBar; endmodule
```

### Fail Example

```SystemVerilog
module FooBar; endmodule
```

### Explanation

There are 3 usual types of SystemVerilog file for synthesizable design code
(module, interface, package) and having a simple naming convention helps
distinguish them from a filesystem viewpoint.
In Haskell, types/typeclasses must start with an uppercase letter, and
functions/variables must start with a lowercase letter.
This rule checks part of a related naming scheme where modules and interfaces
should start with a lowercase letter, and packages should start with an
uppercase letter.

See also:
  - **lowercamelcase_interface** - Suggested companion rule.
  - **lowercamelcase_package** - Potential companion rule.
  - **prefix_module** - Alternative rule.
  - **uppercamelcase_interface** - Potential companion rule.
  - **uppercamelcase_module** - Mutually exclusive alternative rule.
  - **uppercamelcase_package** - Suggested companion rule.

The most relevant clauses of IEEE1800-2017 are:
  - Not applicable.


---
## `lowercamelcase_package`

### Hint

Begin `package` name with lowerCamelCase.

### Reason

Naming convention simplifies audit.

### Pass Example

```SystemVerilog
package fooBar; endpackage
```

### Fail Example

```SystemVerilog
package FooBar; endpackage
```

### Explanation

There are 3 usual types of SystemVerilog file for synthesizable design code
(module, interface, package) and having a simple naming convention helps
distinguish them from a filesystem viewpoint.
In Haskell, types/typeclasses must start with an uppercase letter, and
functions/variables must start with a lowercase letter.
This rule checks part of a related naming scheme where modules and interfaces
should start with an uppercase letter, and packages should start with an
lowercase letter.

See also:
  - **lowercamelcase_interface** - Potential companion rule.
  - **lowercamelcase_module** - Potential companion rule.
  - **prefix_package** - Alternative rule.
  - **uppercamelcase_interface** - Suggested companion rule.
  - **uppercamelcase_module** - Suggested companion rule.
  - **uppercamelcase_package** - Mutually exclusive alternative rule.

The most relevant clauses of IEEE1800-2017 are:
  - Not applicable.


---
## `multiline_for_begin`

### Hint

Add `begin`/`end` around multi-line `for` statement.

### Reason

Without `begin`/`end`, the loop statement may be confusing.

### Pass Example

```SystemVerilog
module A;
always_comb begin
    for (int a=0; a<10; a++) begin
        a = 0;
    end
    for (int a=0; a<10; a++) a = 0;
end
endmodule
```

### Fail Example

```SystemVerilog
module A;
always_comb begin
    for (int a=0; a<10; a++)
        a = 0;
    for (int a=0; a<10; a++) a = 0;
end
endmodule
```

### Explanation

This rule is to help prevent a common class of coding mistake, where a future
maintainer attempts to add further statements to the loop, but accidentally
writes something different.

See also:
  - **multiline_if_begin** - Useful companion rule.
  - **style_indent** - Useful companion rule.

The most relevant clauses of IEEE1800-2017 are:
  - 12.7 Loop statements


---
## `multiline_if_begin`

### Hint

Add `begin`/`end` around multi-line `if` statement.

### Reason

Without `begin`/`end`, the conditional statement may be confusing.

### Pass Example

```SystemVerilog
module A;
always_comb begin
    if (a) begin
        a = 0;
    end

    if (a) begin
        a = 0;
    end else if (a) begin
        a = 0;
    end

    if (a) begin
        a = 0;
    end else if (a) begin
        a = 0;
    end else begin
        a = 0;
    end

    if (a) a = 0;
    else if (a) a = 0;
    else a = 0;
end
endmodule
```

### Fail Example

```SystemVerilog
module A;
always_comb begin
    if (a)
        a = 0;

    if (a) begin
        a = 0;
    end else if (a)
        a = 0;

    if (a) begin
        a = 0;
    end else if (a) begin
        a = 0;
    end else
        a = 0;

    if (a) a = 0;
    else if (a) a = 0;
    else a = 0;
end
endmodule
```

### Explanation

This rule is to help prevent a common class of coding mistake, where a future
maintainer attempts to add further statements to the conditional block, but
accidentally writes something different.

See also:
  - **multiline_for_begin** - Useful companion rule.
  - **style_indent** - Useful companion rule.

The most relevant clauses of IEEE1800-2017 are:
  - 12.4 Conditional if-else statement


---
## `non_ansi_module`

### Hint

Declare `module` header in ANSI style.

### Reason

Non-ANSI module headers are visually noisy and error-prone.

### Pass Example

```SystemVerilog
module A(
    input  a,
    output b
);
endmodule
```

### Fail Example

```SystemVerilog
module A(
    a,
    b
);
input  a;
output b;
endmodule
```

### Explanation

There are two ways to declare a module header in SystemVerilog:
1. ANSI style - newer, neater, more succinct, compatible with IEEE1364-2001.
2. non-ANSI style - additionally compatible with older Verilog (IEEE1364-1995).
Examples of both styles are given in IEEE1364-2001 (e.g. pages 180 vs 182) and
IEEE1800-2017 (e.g. pages 702 vs 700).

The non-ANSI style separates the declaration of ports, their direction, and
their datatype.
In addition to requiring more text, and visual noise, to convey the same
information, the non-ANSI style encourages simple coding mistakes where
essential attributes may be forgotten.
This rule requires that module headers are declared using the ANSI style.

See also:
  - None applicable

The most relevant clauses of IEEE1800-2017 are:
  - 23.2 Module definitions


---
## `non_blocking_assignment_in_always_comb`

### Hint

Remove non-blocking assignment in `always_comb`.

### Reason

Scheduling between blocking and non-blocking assignments is non-deterministic.

### Pass Example

```SystemVerilog
module A;
always_comb begin
    x = 0;
end
endmodule
```

### Fail Example

```SystemVerilog
module A;
always_comb begin
    x <= 0;
end
endmodule
```

### Explanation

Simulator event ordering between blocking and non-blocking assignments
is undefined, so observed behavior is simulator-dependent.
This rule forbids the use of non-blocking assigments (using the `<=` operator)
in `always_comb` blocks.
Instead, use the blocking assignment operator `=`.

An excellent paper detailing the semantics of Verilog blocking and non-blocking
assignments is written by Clifford E Cummings and presented at SNUG-2000,
"Nonblocking Assignments in Verilog Synthesis, Coding Styles that Kill".

See also:
  - **blocking_assignment_in_always_ff** - Useful companion rule.

The most relevant clauses of IEEE1800-2017 are:
  - 4.9.3 Blocking assignment
  - 4.9.4 Non-blocking assignment
  - 9.2.2.2 Combinational logic `always_comb` procedure
  - 9.4.2 Event control
  - 10.4.1 Blocking procedural assignments
  - 10.4.2 Nonblocking procedural assignments


---
## `output_with_var`

### Hint

Specify `var` datakind on `output` ports.

### Reason

Explicit datakind of output ports should be consistent with input ports.

### Pass Example

```SystemVerilog
module A (
    output var a
);
endmodule
```

### Fail Example

```SystemVerilog
module A (
    output logic a
);
endmodule
```

### Explanation

This check mandates that each `output` port must be explicitly declared as a
variable, rather than the default nettype or implict datakind.

The rules for determining port kind, datatype, and direction are specified in
IEEE1800-2017 Clause 23.2.2.3 and facilitate various shorthand notations which
are backwards compatible with the semantics of Verilog (IEEE1364-1995):
- `output a` -> `output tri logic a` The implicit datatype is `logic` and the
  default nettype is `tri` (without overriding via the `` `default_nettype ``
  compiler directive).
- `output wire a` -> `output tri logic a` Again, using the implicit datatype of
  `logic`;
  As `wire` is an alias for `tri`, this is equivalent to the above example.
- `output wire logic a` -> `output tri logic a` Again, even with an explicit
  datatype (`logic`), the `wire` keyword is simply an alias for the datakind
  `tri`.
- `output logic a` -> `output var logic a` This time the datakind is implicit,
  but the datatype is *explicit*, so the inferred datakind is `var`.

When the datatype is implicit and the default nettype is overridden to none,
i.e. with the compiler directive `` `default_nettype none ``,  output ports
require an explicit datakind.

Although the semantics of `output a` are equivalent in IEEE1364-1995, the
intent is not clearly described, and the difference to `output logic a` is
unintuitive.
An author should use `output` to declare ports which should only be driven
internally, and `inout` to declare ports which may also be driven externally.
In order to describe the intended uni-directional behavior, `output` ports must
be declared with an explicit `var` datakind, thus requiring the compiler to
check that the output is only driven from within the module (otherwise, emit an
error).

See also:
  - **default_nettype_none** - Useful companion rule.
  - **inout_with_tri** - Suggested companion rule.
  - **output_with_var** - Suggested companion rule.
  - **prefix_output** - Useful companion rule.

The most relevant clauses of IEEE1800-2017 are:
  - 6.5 Nets and variables
  - 6.6 Net types
  - 22.8 default nettype
  - 23.2.2 Port declarations


---
## `parameter_explicit_type`

### Hint

Provide an explicit type in `parameter` declaration.

### Reason

Explicit parameter types clarify intent and improve readability.

### Pass Example

```SystemVerilog
module A #(parameter int a = 0) ();
endmodule
```

### Fail Example

```SystemVerilog
module A #(parameter a = 0) ();
endmodule
```

### Explanation

The type of a parameter is more fundmental to express intent than its value.
By analogy, asking a shopkeeper for "5 oranges" is more likely to be correctly
understood than simply asking for "5" without clarification.
This rule requires that authors consider and specify the type of each
module `parameter` port.
Explicit types help readers, particularly large-scale integrators, to
understand exactly what values are expected, thus reducing the effort they need
to expend reading how the parameter is used.

Without an explicit type, a module parameter will take a type compatible with
its default assignment, or a type compatible with any override values.
Implict types can thereby introduce discrepencies between what the author
intends and how tools interpret the code.
For example, interactions between the default datatype `logic`, constant
functions, and case expressions can result in mismatches between simulation and
synthesis.
A detailed investigation into the semantics of implicit vs explicit types
on SystemVerilog `parameter` and `localparam`s can be found in a tutorial
paper here:
<https://github.com/DaveMcEwan/dmpvl/tree/master/prs/paper/ParameterDatatypes>

See also:
  - **localparam_explicit_type** - Useful companion rule.
  - **localparam_type_twostate** - Useful companion rule.
  - **parameter_type_twostate** - Useful companion rule.

The most relevant clauses of IEEE1800-2017 are:
  - 6.3 Value set
  - 6.11 Integer data types
  - 6.20.2 Value parameters
  - 23.2.3 Parameterized modules


---
## `parameter_in_package`

### Hint

Replace `parameter` keyword with `localparam`.

### Reason

In a package, `localparam` properly describes the non-overridable semantics.

### Pass Example

```SystemVerilog
package A;
localparam A = 1;
endpackage
```

### Fail Example

```SystemVerilog
package A;
parameter A = 1;
endpackage
```

### Explanation

In the context of a package, the `parameter` keyword is a synonym for the
`localparam` keyword.
This rule encourages the author to consider that the constant may not be
overridden and convey that explictly.

See also:
  - None applicable.

The most relevant clauses of IEEE1800-2017 are:
  - 6.20.4 Local parameters (localparam)
  - 26 Packages


---
## `parameter_type_twostate`

### Hint

Declare `parameter` with an explicit 2-state type.

### Reason

Design constants with Xs or Zs may cause simulation/synthesis mismatch.

### Pass Example

```SystemVerilog
module A #(
  parameter byte     a = 0, // 8b
  parameter shortint b = 0, // 16b
  parameter int      c = 0, // 32b
  parameter longint  d = 0, // 64b
  parameter bit      e = 0  // 1b
) ();
endmodule
```

### Fail Example

```SystemVerilog
module A #(
  parameter integer a = 0, // 32b
  parameter logic   b = 0, // 1b
  parameter reg     c = 0  // 1b
) ();
endmodule
```

### Explanation

The reasoning behind this rule is equivalent to that of
**localparam_type_twostate**.
Please see the explanation for **localparam_type_twostate**.

See also:
  - **localparam_explicit_type** - Useful companion rule.
  - **localparam_type_twostate** - Useful companion rule, equivalent reasoning.
  - **parameter_explicit_type** - Useful companion rule.

The most relevant clauses of IEEE1800-2017 are:
  - 6.8 Variable declarations
  - 6.11 Integer data types
  - 7.2.1 Packed structures
  - 11.4.5 Equality operators
  - 11.4.6 Wildcard equality operators


---
## `prefix_inout`

### Hint

Prefix `inout` port identifier with "b_".

### Reason

Port prefixes help readers to follow signals through modules.

### Pass Example

```SystemVerilog
module M
( inout var b_foo
, input var logic [FOO-1:0] b_bar
);
endmodule
```

### Fail Example

```SystemVerilog
module M
( inout var foo
, inout var logic [FOO-1:0] bar
);
endmodule
```

### Explanation

There are 4 kinds of SystemVerilog port (`inout`, `input`, `output`, and `ref`),
though `ref` is not generally used for synthesisable code.
For a new reader, unfamiliar with a large module, it is useful to be able to 
distinguish at a glance between which signals are ports and internal ones.
This is especially useful for an integrator who needs to read and understand the
boundaries of many modules quickly and accurately.
To use a visual analogy, prefixing port names is like adding arrowheads to a
schematic - they're not essential, but they speed up comprehension.
This rule requires the prefix `b_` (configurable) on bi-directional signals,
i.e, ports declared with direction `inout`, which is also the default direction.

See also:
  - **prefix_input** - Suggested companion rule.
  - **prefix_instance** - Suggested companion rule.
  - **prefix_output** - Suggested companion rule.

The most relevant clauses of IEEE1800-2017 are:
  - Not applicable.


---
## `prefix_input`

### Hint

Prefix `input` port identifier with "i_".

### Reason

Port prefixes help readers to follow signals through modules.

### Pass Example

```SystemVerilog
module M
( input var i_foo
, input var logic [FOO-1:0] i_bar
);
endmodule
```

### Fail Example

```SystemVerilog
module M
( input var foo
, input var logic [FOO-1:0] bar
);
endmodule
```

### Explanation

There are 4 kinds of SystemVerilog port (`inout`, `input`, `output`, and `ref`),
though `ref` is not generally used for synthesisable code.
For a new reader, unfamiliar with a large module, it is useful to be able to 
distinguish at a glance between which signals are ports and internal ones.
This is especially useful for an integrator who needs to read and understand the
boundaries of many modules quickly and accurately.
To use a visual analogy, prefixing port names is like adding arrowheads to a
schematic - they're not essential, but they speed up comprehension.
This rule requires the prefix `i_` (configurable) on `input` signals.

See also:
  - **prefix_inout** - Suggested companion rule.
  - **prefix_instance** - Suggested companion rule.
  - **prefix_output** - Suggested companion rule.

The most relevant clauses of IEEE1800-2017 are:
  - Not applicable.


---
## `prefix_instance`

### Hint

Prefix instance identifier with "u_".

### Reason

Naming convention helps investigation using hierarchical paths.

### Pass Example

```SystemVerilog
module A;
Foo #() u_foo (a, b, c);
endmodule
```

### Fail Example

```SystemVerilog
module A;
Foo #() foo (a, b, c);
endmodule
```

### Explanation

This rule requires that instances of modules or interfaces are prefixed with
`u_` (configurable) which allows readers to quickly find instances and
connections of interest.
Prefixing instances also allows components of a hierarchical path to be easily
identified as modules/interfaces rather than generate blocks, which is
especially useful when reading netlists and synthesis reports.
The default value of `u_` comes from the historical use of `U` for the PCB
reference designator of an inseparable assembly or integrated-circuit package,
as standardized in IEEE315-1975.

See also:
  - **generate_case_with_label** - Suggested companion rule.
  - **generate_for_with_label** - Suggested companion rule.
  - **generate_if_with_label** - Suggested companion rule.
  - **prefix_inout** - Suggested companion rule.
  - **prefix_input** - Suggested companion rule.
  - **prefix_output** - Suggested companion rule.
  - <https://en.wikipedia.org/wiki/Reference_designator>

The most relevant clauses of IEEE1800-2017 are:
  - Not applicable.


---
## `prefix_interface`

### Hint

Prefix `interface` identifier with "ifc_".

### Reason

Naming convention simplifies audit.

### Pass Example

```SystemVerilog
interface ifc_withPrefix; endinterface
```

### Fail Example

```SystemVerilog
interface noPrefix; endinterface
```

### Explanation

There are 3 usual types of SystemVerilog file for synthesizable design code
(module, interface, package) and having a simple naming convention helps
distinguish them from a filesystem viewpoint.
This rule requires that interface identifiers are declared with a prefix of
`ifc_` (configurable) which allows a reader to easily distinguish between
module and interface instances.

See also:
  - **lowercamelcase_interface** - Alternative rule.
  - **prefix_module** - Potential companion rule.
  - **prefix_package** - Suggested companion rule.
  - **uppercamelcase_interface** - Alternative rule.

The most relevant clauses of IEEE1800-2017 are:
  - Not applicable.


---
## `prefix_module`

### Hint

Prefix `module` identifier with "mod_".

### Reason

Naming convention simplifies audit.

### Pass Example

```SystemVerilog
module mod_withPrefix; // Module identifier of declaration has prefix.
  M #(.A(1)) u_M (.a); // Module identifier of instance doesn't require prefix.
endmodule
```

### Fail Example

```SystemVerilog
module noPrefix; // Module identifier of declaration should have prefix.
endmodule
```

### Explanation

There are 3 usual types of SystemVerilog file for synthesizable design code
(module, interface, package) and having a simple naming convention helps
distinguish them from a filesystem viewpoint.
This rule requires that module identifiers are declared with a prefix of `mod_`
(configurable) which allows a reader to easily distinguish between
module and interface instances.

See also:
  - **lowercamelcase_module** - Alternative rule.
  - **prefix_interface** - Suggested companion rule.
  - **prefix_package** - Suggested companion rule.
  - **uppercamelcase_module** - Alternative rule.

The most relevant clauses of IEEE1800-2017 are:
  - Not applicable.


---
## `prefix_output`

### Hint

Prefix `output` port identifier with "o_".

### Reason

Port prefixes help readers to follow signals through modules.

### Pass Example

```SystemVerilog
module M
( output var o_foo
, output var logic [FOO-1:0] o_bar
);
endmodule
```

### Fail Example

```SystemVerilog
module M
( output var foo
, output var logic [FOO-1:0] bar
);
endmodule
```

### Explanation

There are 4 kinds of SystemVerilog port (`inout`, `input`, `output`, and `ref`),
though `ref` is not generally used for synthesisable code.
For a new reader, unfamiliar with a large module, it is useful to be able to 
distinguish at a glance between which signals are ports and internal ones.
This is especially useful for an integrator who needs to read and understand the
boundaries of many modules quickly and accurately.
To use a visual analogy, prefixing port names is like adding arrowheads to a
schematic - they're not essential, but they speed up comprehension.
This rule requires the prefix `o_` (configurable) on `output` signals.

See also:
  - **prefix_inout** - Suggested companion rule.
  - **prefix_input** - Suggested companion rule.
  - **prefix_instance** - Suggested companion rule.

The most relevant clauses of IEEE1800-2017 are:
  - Not applicable.


---
## `prefix_package`

### Hint

Prefix `package` identifier with "pkg_".

### Reason

Naming convention simplifies audit.

### Pass Example

```SystemVerilog
package pkg_withPrefix; endpackage
```

### Fail Example

```SystemVerilog
package noPrefix; endpackage
```

### Explanation

There are 3 usual types of SystemVerilog file for synthesizable design code
(module, interface, package) and having a simple naming convention helps
distinguish them from a filesystem viewpoint.
This rule requires that package identifiers are declared with a prefix of
`pkg_` (configurable).
When used in conjunction with a file naming scheme like "There should be one
package declaration per file, and a package `pkg_foo` must be contained in a
file called `pkg_foo.sv`.", this aids a reader in browsing a source directory.

See also:
  - **lowercamelcase_package** - Alternative rule.
  - **prefix_interface** - Suggested companion rule.
  - **prefix_module** - Potential companion rule.
  - **uppercamelcase_package** - Alternative rule.

The most relevant clauses of IEEE1800-2017 are:
  - Not applicable.


---
## `sequential_block_in_always_comb`

### Hint

Keywords `begin` and `end` are forbidden within `always_comb`.

### Reason

Sequential blocks within `always_comb` introduce sequential dependencies.

### Pass Example

```SystemVerilog
module a;
  always_comb
    e = z;

  always_comb
    if (foo) f = z;
    else     f = z;

  always_comb
    case (foo)
      one:     g = z;
      two:     g = z;
      default: g = z;
    endcase
endmodule
```

### Fail Example

```SystemVerilog
module a;
  always_comb begin
    a = z;
  end

  always_comb
    if (bar) begin
      b = z;
    end

  always_comb
    if (bar) c = z;
    else begin
      c = z;
    end

  always_comb
    case (bar)
      one: begin
        d = z;
      end
      two: d = z;
      default: d = z;
    endcase
endmodule
```

### Explanation

This rule has two purposes:
1. Prevent mismatches between simulation and synthesis.
2. Avoid unnecessarily restricting the simulator's scheduler.

An `always_comb` block is scheduled for execution whenever any of the RHS
variables (or nets) change value, which can lead to unnecessary sequential
dependencies.
For example, the following block is requires that the "expensive" (in terms
of CPU time) function must be called to update `a` whenever `z` changes value,
in addition to whenever `y` changes value.
```systemverilog
always_comb begin
  a = expensive(y);
  b = z;
end
```

The above example can be reformed to allow the simulator more flexibility in
how it schedules processes.
Logical equivalence is maintained, and a synthesis tool will interpret these
examples equivalently.
Note that continuous assignment (using `assign`) is not sensitive to changes in
`y` because functions are not transparent.
```systemverilog
always_comb a = expensive(y);
assign b = z;
```

This rule is intended for synthesisable code only, not testbench code.
Testbenches often necessarily rely on sequential dependencies, but a synthesis
tool for digital synchronous logic will produce a netlist without sequential
dependencies.
That can lead to a mismatch between simulation and synthesis.

See also:
  - **style_indent** - Useful companion rule.
  - **sequential_block_in_always_ff** - Similar rule, different purpose.
  - **sequential_block_in_always_latch** - Similar rule, different purpose.

The most relevant clauses of IEEE1800-2017 are:
  - 4.6 Determinisim
  - 9.2.2.2 Combinational logic always_comb procedure
  - 9.3.1 Sequential blocks
  - 10.3 Continuous assignments
  - 10.4 Procedural assignments


---
## `sequential_block_in_always_ff`

### Hint

Keywords `begin` and `end` are forbidden within `always_ff`.

### Reason

Sequential blocks within `always_ff` may encourage overly-complex code.

### Pass Example

```SystemVerilog
module a;
  always_ff @(posedge clk)
    d <= z;

  always_ff @(posedge clk)
    if (foo) e <= z;

  always_ff @(posedge clk)
    if (foo) f <= z;
    else     f <= z;

  always_ff @(posedge clk)
    case (foo)
      one:     g <= z;
      two:     g <= z;
      default: g <= z;
    endcase
endmodule
```

### Fail Example

```SystemVerilog
module a;
  always_ff @(posedge clk) begin
    a <= z;
  end

  always_ff @(posedge clk)
    if (bar) begin
      b <= z;
    end

  always_ff @(posedge clk)
    if (bar) c <= z;
    else begin
      c <= z;
    end

  always_ff @(posedge clk)
    case (bar)
      one: begin
        d <= z;
      end
      two: d <= z;
      default: d <= z;
    endcase
endmodule
```

### Explanation

The consequences/purposes of this rule are perhaps subtle, particulaly in how
it works with companion rules **default_nettype_none**, **explicit_case_default**,
**explicit_if_else**, **style_indent**, and a guideline to avoid `for` within
`always_ff`.

In conjunction with these companion rules and guidelines, a nice consequence is
that editing code after the fact is "safe", i.e. not error prone.
Without `begin`/`end` adding another statement to a single-statement conditional
block may be error prone.
This is why coding styles for C-style languages often forbid writing
`if (a) foo;`, instead requiring `if (a) { foo; }` - because it's easy to forget
to add braces with an additional statement like `if (a) { foo; bar; }`.
While a simple rule is to require the use of `begin` and `end` (or `{` and `}`),
this introduces visual noise.
The goal is to guard programmers from making a simple and easy mistake.
This rule, in conjunction with the companion rules, achieves the same goal using
a different approach, in addition to providing other nice properties.

With a sequential block (marked by `begin` and `end`) you can assign to multiple
signals in a leaf conditon which can easily result in difficult-to-comprehend
logic, e.g.:
```systemverilog
always_ff @(posedge clk) begin
  if (cond) begin
    foo_q <= foo_d;       // Block was originally written for foo.
    bar_q <= bar_d;       // This was added later.
  end
  bar_q <= bar_d;         // What happens to bar_q?
end
```
By forbidding sequential blocks, you enforce that exactly signal is assigned to
per leaf condition.
A nice consequence is that exactly one signal is updated on each evaluation of
the `always_ff` block.
IEEE1800-2017 specifies that if a signal is assigned to in an `always_ff` block,
then it shall not be assigned to by any other block (compile error).

An example with multiple signals in the `always_ff` is a ping-pong buffer (AKA
shunt buffer, storage of a 2-entry fifo).
Due to the construction, you can be sure that you never update both entries at
the same time, except when that is clearly explicit.
```systemverilog
  // Enforced exclusive updates, with reset and clockgate.
  always_ff @(posedge clk)
    if (rst)
      {ping_q, pong_q} <= '0; // Assignment to multiple signals is explicit.
    else if (clkgate)
      if (foo) ping_q <= foo;
      else     pong_q <= foo;
    else // Optional explicit else.
      {ping_q, pong_q} <= {ping_q, pong_q};
```

Another example with multiple signals is an address decoder.
Due to the construction, you can be sure that you aren't accidentally updating
multiple registers on a write to one address.
```systemverilog
  // Enforced exclusivity of address decode.
  always_ff @(posedge clk)
    if (write)
      case (addr)
        123:        red_q   <= foo;
        456:        blue_q  <= foo;
        789:        green_q <= foo;
        default:    black_q <= foo; // Optional explicit default.
      endcase
```

When you don't need those exclusivity properties, only one signal should be
updated per `always_ff`.
That ensures that the code doesn't get too deep/complex/unintuitive and
drawing a logical diagram is straightforward.
This is the expected form for most signals.
```systemverilog
  always_ff @(posedge clk)
    if (rst)          ctrl_q <= '0;
    else if (clkgate) ctrl_q <= ctrl_d;
    else              ctrl_q <= ctrl_q; // Optional explicit else.
```

See also:
  - **default_nettype_none** - Useful companion rule.
  - **explicit_case_default** - Useful companion rule.
  - **explicit_if_else** - Useful companion rule.
  - **style_indent** - Useful companion rule.
  - **sequential_block_in_always_comb** - Similar rule, different purpose.
  - **sequential_block_in_always_latch** - Similar rule, different purpose.

The most relevant clauses of IEEE1800-2017 are:
  - 4.6 Determinisim
  - 9.2.2.4 Sequential logic always_ff procedure
  - 9.3.1 Sequential blocks
  - 9.4.2 Event control
  - 12.4 Conditional if-else statement
  - 12.5 Case statement
  - 12.7 Loop statements


---
## `sequential_block_in_always_latch`

### Hint

Keywords `begin` and `end` are forbidden within `always_latch`.

### Reason

Sequential blocks within `always_latch` may encourage overly-complex code.

### Pass Example

```SystemVerilog
module a;
  always_latch
    if (foo) e <= z;

  always_latch
    if (foo) f <= z;
    else     f <= z;

  always_latch
    case (foo)
      one:     g <= z;
      two:     g <= z;
      default: g <= z;
    endcase
endmodule
```

### Fail Example

```SystemVerilog
module a;
  always_latch begin
    a <= z;
  end

  always_latch
    if (bar) begin
      b <= z;
    end

  always_latch
    if (bar) c <= z;
    else begin
      c <= z;
    end

  always_latch
    case (bar)
      one: begin
        d <= z;
      end
      two: d <= z;
      default: d <= z;
    endcase
endmodule
```

### Explanation

The explanation of **sequential_block_in_always_ff**, and much of the explanation
of **sequential_block_in_always_comb**, also applies to this rule.
Main points are that avoiding `begin`/`end` helps protect the programmer against
simple mistakes, provides exclusivity properties by construction, and avoids
restricting simulator scheduling decisions.

See also:
  - **default_nettype_none** - Useful companion rule.
  - **explicit_case_default** - Useful companion rule.
  - **explicit_if_else** - Useful companion rule.
  - **style_indent** - Useful companion rule.
  - **sequential_block_in_always_comb** - Similar rule, different purpose.
  - **sequential_block_in_always_ff** - Similar rule, different purpose.

The most relevant clauses of IEEE1800-2017 are:
  - 4.6 Determinisim
  - 9.2.2.3 Latched logic always_latch procedure
  - 9.3.1 Sequential blocks
  - 9.4.2 Event control
  - 12.4 Conditional if-else statement
  - 12.5 Case statement
  - 12.7 Loop statements


---
## `style_commaleading`

### Hint

Follow each comma with a single space (comma-leading format).

### Reason

Consistent style enhances readability.

### Pass Example

```SystemVerilog
module M
#(bit FOO = 1 // comment
, int BAR = 2 /* comment */
, bit [31:0] BAZ = 2
)
( input  var logic i_abc // comment
, output var logic o_ghi /* comment */
);
  assign {foo, bar} =
    { i_abc
    , 12'h345
    , b_def     // comment
    , 16'h3456  /* comment */
    };
  assign singleline2D = {{foo, bar}, {foo, bar}, {foo, bar}};
  function foo
  ( input a
  , input b
  );
  endfunction
endmodule
```

### Fail Example

```SystemVerilog
module M
#( bit FOO = 1 // space after `#(` causes misalignment
, int BAR = 2
,  bit [31:0] BAZ = 2 // too many spaces after comma
)
(input  var logic i_abc // missing space after `(`
,output var logic o_ghi // missing space after comma
);
  assign {foo, bar} = { // brace not followed by a single space
      i_abc
    ,12'h345 // missing space after `(`
    ,  b_def // too many spaces after comma
    };
  function foo
  (input a // missing space after `(`
  ,  input b // too many spaces after comma
  );
  endfunction
endmodule
```

### Explanation

This rule is intended to enforce consistent formatting of comma-separated lists
such as parameter/signal port declarations, concatenations, assignment
patterns, and function arguments.
The rule is very simple: Each comma must be followed by exactly 1 space.

Comma-leading style is seen extensively in other languages, e.g. Haskell, and
lends itself well to SystemVerilog, as seen in the following examples.
```systemverilog
/* Module declaration without parameter ports.
*/
module Mod_A
  ( input  var logic i_abc // comment
  , inout  tri logic b_def /* comment */
  , output var logic o_ghi
  );
endmodule

/* Module declaration with parameter ports.
*/
module Mod_B
  #(int FOO = 1 // comment
  , bit BAR = 2 /* comment */
  , bit [31:0] BAZ = 2
  , parameter int BUZZ = 4
  )
  ( input  var logic i_abc // comment
  , inout  tri logic b_def /* comment */
  , output var logic o_ghi
  );


  /* Each item on its own line.
  - Short lines.
  - Every list indented to same level.
  - Single-line LHS can be any length without indent issue.
  */
  assign {foo, bar} =
    { i_abc
    , 12'h345
    , b_def     // comment
    , 16'h3456  /* comment */
    };


  /* Everything can fit on one line.
  - No space after opening parenthesis/bracket/brace.
  */
  assign singleline1D = {i_abc, 12'h345, b_def, 16'h3456};
  assign singleline2D = {{foo, bar}, {foo, bar}, {foo, bar}};

  /* Multi-dimensional concatenation with innermost array on one line.
  */
  assign matrix2D_A =
    { {elem21, elem20}
    , {elem11, elem10} // comment
    , {elem01, elem00} /* comment */
    };
  assign matrix3D_A =
    { { {elem211, elem210}
      , {elem201, elem200}
      }
    , { {elem111, elem110} // comment
      , {elem101, elem100} /* comment */
      }
    , { {elem011, elem010}
      , {elem001, elem000}
      }
    };

  /* Multi-dimensional concatenation with one element per line.
  */
  assign matrix2D_B =
    { { elem21
      , elem20_with_long_name
      }
    , { elem11 // comment
      , elem10 /* comment */
      }
    , { elem01_note_no_misalignment
      , elem00
      }
    };

  /* Module instance without parameter ports.
  */
  Mod_A u_instanceA
    ( .i_abc(foo) // comment
    , .b_def({bar, bar}) /* comment */
    , .o_ghi
    );

  /* Module instance with parameter ports.
  */
  Mod_B
    #(.FOO(1) // comment
    , .BAR(2) /* comment */
    , .BUZZ(2)
    ) u_instanceB
    ( .i_abc(foo) // comment
    , .b_def({bar, bar}) /* comment */
    , .o_ghi
    );

endmodule
```

See also:
  - **style_indent** - Suggested companion rule.

The most relevant clauses of IEEE1800-2017 are:
  - Not applicable.


---
## `style_indent`

### Hint

Follow each newline with an integer multiple of 2 spaces.

### Reason

Consistent indentation is essential for readability.

### Pass Example

```SystemVerilog
module M;
  if (a)
    a = 0;
  else
    a = 1;
  // comment
/*
  comment
*/
endmodule
```

### Fail Example

```SystemVerilog
module M;
 if (a)
   a = 0;
   else
     a = 1;
   // comment
/*
 comment
   */
endmodule
```

### Explanation

Consistent indentation is essential for efficient reading by your human
colleagues.
This rule simply checks that any newline (outside of string literals) is
followed by an integer multiple of 2 (configurable) space characters.

See also:
  - **tab_character** - Suggested companion rule.

The most relevant clauses of IEEE1800-2017 are:
  - Not applicable.


---
## `style_keyword_0or1space`

### Hint

Follow keyword with a symbol or exactly 1 space.

### Reason

Consistent use of whitespace enhances readability by reducing visual noise.

### Pass Example

```SystemVerilog
module A;
  function foo();
    if (a)
      return; // semicolon immediately after `return`.
    else
      return a; // 1 space then expression after `return`.
  endfunction
endmodule

```

### Fail Example

```SystemVerilog
module A;
  function foo();
    if (a)
      return  ; // multiple spaces after `return`.
  endfunction
endmodule

```

### Explanation

This rule checks the whitespace immediately following the `return` keyword.
The `return` keyword can be used without an argument for void functions, in
which case there should be no space between the keyword and the following
symbol, i.e. `return;`.
The `return` keyword can also be used with an argument, in which case there
should be exactly 1 space between the keyword and the following identifier,
e.g. `return foo;`.

See also:
  - **style_keyword_0space** - Suggested companion rule.
  - **style_keyword_1or2space** - Suggested companion rule.
  - **style_keyword_1space** - Suggested companion rule.
  - **style_keyword_construct** - Suggested companion rule.
  - **style_keyword_datatype** - Potential companion rule.
  - **style_keyword_end** - Suggested companion rule.
  - **style_keyword_maybelabel** - Suggested companion rule.
  - **style_keyword_newline** - Suggested companion rule.

The most relevant clauses of IEEE1800-2017 are:
  - Not applicable.


---
## `style_keyword_0space`

### Hint

Remove all whitespace between keyword and following symbol.

### Reason

Consistent use of whitespace enhances readability by reducing visual noise.

### Pass Example

```SystemVerilog
module A;
  always_comb
    case (a)
      123:
        b = c;
      default: // no space between `default` and colon.
        b = d;
    endcase
  function foo ();
    for (;;)
      if (a) break; // no space between `break` and semicolon.
  endfunction
endmodule
```

### Fail Example

```SystemVerilog
module A;
  always_comb
    case (a)
      123:
        b = c;
      default : // space between `default` and colon.
        b = d;
    endcase
  function foo ();
    for (;;)
      if (a) break  ; // spaces between `break` and semicolon.
  endfunction
endmodule
```

### Explanation

This rule checks the whitespace immediately following these keywords:
`break`
, `continue`
, `default`
, `new`
, `null`
, `super`
, and `this`.
Uses of these keywords should never have any whitespace between the keyword and
the following symbol, e.g.
`break;`,
, `continue;`
, `default:`
, `new[5]`
, `(myexample == null)`
, or `super.foo`.

See also:
  - **style_keyword_indent** - Suggested companion rule.
  - **style_keyword_0or1space** - Suggested companion rule.
  - **style_keyword_1or2space** - Suggested companion rule.
  - **style_keyword_1space** - Suggested companion rule.
  - **style_keyword_construct** - Suggested companion rule.
  - **style_keyword_datatype** - Potential companion rule.
  - **style_keyword_end** - Suggested companion rule.
  - **style_keyword_maybelabel** - Suggested companion rule.
  - **style_keyword_newline** - Suggested companion rule.

The most relevant clauses of IEEE1800-2017 are:
  - Not applicable.


---
## `style_keyword_1or2space`

### Hint

Follow keyword with exactly 1 or 2 spaces.

### Reason

Consistent use of whitespace enhances readability by reducing visual noise.

### Pass Example

```SystemVerilog
module M (
  input a,
  inout b,  // 1 space after `input` or `inout` keywords
  output c, // makes port identifiers unaligned.

  input  d,
  inout  e, // 2 spaces after `input` or `inout` keywords
  output f  // makes port identifiers aligned.
);
endmodule
```

### Fail Example

```SystemVerilog
module M (
  input   a,
  inout   b   // multiple spaces after `input` or `inout` keywords
);
endmodule
```

### Explanation

This rule checks the whitespace immediately following the `inout` and `input`
keywords.
These keywords specify the direction of signal ports, and are frequently used
alongside the `output` keyword which is 1 character longer.
The suggested companion rule **style_keyword_1space** checks that `output` is
followed by a single space, and this rule allows `inout`/`input` to be followed
by a single space too.
However, it is common and visually appealing to have port definitions
vertically aligned, so this rule also allows 2 following spaces, e.g:
```systemverilog
module foo
  ( input  var logic i_foo // aligned, 2 spaces
  , output var logic o_bar
  , inout tri logic b_baz // unaligned, 1 space
  );
endmodule
```

See also:
  - **style_keyword_indent** - Suggested companion rule.
  - **style_keyword_0or1space** - Suggested companion rule.
  - **style_keyword_0space** - Suggested companion rule.
  - **style_keyword_1space** - Suggested companion rule.
  - **style_keyword_construct** - Suggested companion rule.
  - **style_keyword_datatype** - Potential companion rule.
  - **style_keyword_end** - Suggested companion rule.
  - **style_keyword_maybelabel** - Suggested companion rule.
  - **style_keyword_newline** - Suggested companion rule.

The most relevant clauses of IEEE1800-2017 are:
  - Not applicable.


---
## `style_keyword_1space`

### Hint

Follow keyword with exactly 1 space.

### Reason

Consistent use of whitespace enhances readability by reducing visual noise.

### Pass Example

```SystemVerilog
module M;                   // 1 space after `module`.
  for (i = 0; i < 5; i++)   // 1 space after `for`.
    assign foo = bar;       // 1 space after `assign`.
  always_ff @(posedge clk)  // 1 space after `always_ff`.
    if (a)                  // 1 space after `if`.
      case (a)              // 1 space after `case`.
        1: foo <= bar;
      endcase
endmodule
```

### Fail Example

```SystemVerilog
module  M;                  // multiple spaces after `module`.
  for(i = 0; i < 5; i++)    // no spaces after `for`.
    assign  foo = bar;      // multiple spaces after `assign`.
  always_ff@(posedge clk)   // no spaces after `always_ff`.
    if  (a)                 // multiple spaces after `if`.
      case(a)               // no spaces after `case`.
        1: foo <= bar;
      endcase
endmodule
```

### Explanation

This rule checks the whitespace immediately following these keywords:
`accept_on`
, `alias`
, `always`
, `always_ff`
, `and`
, `assert`
, `assume`
, `automatic`
, `before`
, `bind`
, `bins`
, `binsof`
, `bit`
, `buf`
, `bufif0`
, `bufif1`
, `case`
, `casex`
, `casez`
, `cell`
, `checker`
, `class`
, `clocking`
, `cmos`
, `config`
, `const`
, `constraint`
, `context`
, `cover`
, `covergroup`
, `coverpoint`
, `cross`
, `deassign`
, `defparam`
, `design`
, `disable`
, `dist`
, `do`
, `edge`
, `enum`
, `eventually`
, `expect`
, `export`
, `extends`
, `extern`
, `first_match`
, `for`
, `force`
, `foreach`
, `forever`
, `forkjoin`
, `function`
, `genvar`
, `global`
, `highz0`
, `highz1`
, `if`
, `iff`
, `ifnone`
, `ignore_bins`
, `illegal_bins`
, `implements`
, `implies`
, `import`
, `incdir`
, `include`
, `inside`
, `instance`
, `interconnect`
, `interface`
, `intersect`
, `large`
, `let`
, `liblist`
, `library`
, `local`
, `localparam`
, `macromodule`
, `matches`
, `medium`
, `modport`
, `module`
, `nand`
, `negedge`
, `nettype`
, `nexttime`
, `nmos`
, `nor`
, `noshowcancelled`
, `not`
, `notif0`
, `notif1`
, `or`
, `output`
, `package`
, `packed`
, `parameter`
, `pmos`
, `posedge`
, `primitive`
, `priority`
, `program`
, `property`
, `protected`
, `pull0`
, `pull1`
, `pulldown`
, `pullup`
, `pulsestyle_ondetect`
, `pulsestyle_onevent`
, `pure`
, `rand`
, `randc`
, `randcase`
, `randsequence`
, `rcmos`
, `reject_on`
, `release`
, `repeat`
, `restrict`
, `rnmos`
, `rpmos`
, `rtran`
, `rtranif0`
, `rtranif1`
, `s_always`
, `s_eventually`
, `s_nexttime`
, `s_until`
, `s_until_with`
, `scalared`
, `sequence`
, `showcancelled`
, `small`
, `soft`
, `solve`
, `specparam`
, `static`
, `strong`
, `strong0`
, `strong1`
, `struct`
, `sync_accept_on`
, `sync_reject_on`
, `tagged`
, `task`
, `throughout`
, `timeprecision`
, `timeunit`
, `tran`
, `tranif0`
, `tranif1`
, `trireg`
, `type`
, `typedef`
, `union`
, `unique`
, `unique0`
, `until`
, `until_with`
, `untyped`
, `use`
, `var`
, `vectored`
, `virtual`
, `wait`
, `wait_order`
, `weak`
, `weak0`
, `weak1`
, `while`
, `wildcard`
, `with`
, `within`
, `xnor`
, and `xor`.
This rule covers the majority of SystemVerilog keywords, ensuring that they are
followed by a single space, e.g. `if (foo)`, `always_ff @(posedge clk)`,
or `typedef struct packed {`.

See also:
  - **style_keyword_indent** - Suggested companion rule.
  - **style_keyword_0or1space** - Suggested companion rule.
  - **style_keyword_0space** - Suggested companion rule.
  - **style_keyword_1or2space** - Suggested companion rule.
  - **style_keyword_construct** - Suggested companion rule.
  - **style_keyword_datatype** - Potential companion rule.
  - **style_keyword_end** - Suggested companion rule.
  - **style_keyword_maybelabel** - Suggested companion rule.
  - **style_keyword_newline** - Suggested companion rule.

The most relevant clauses of IEEE1800-2017 are:
  - Not applicable.


---
## `style_keyword_construct`

### Hint

Follow keyword with a newline or exactly 1 space.

### Reason

Consistent use of whitespace enhances readability by reducing visual noise.

### Pass Example

```SystemVerilog
module A;
  always_comb a = b;  // 1 space after `always_comb`.
  initial begin       // 1 space after `initial`.
    foo = bar;
  end
  always_latch
    if (a) b = c;     // newline after `always_latch`.
    else d = e;       // 1 space after `else`.
  final // 1 space then comment after `final`.
    foo = bar;
endmodule

```

### Fail Example

```SystemVerilog
module A;
  always_comb   a = b;  // multiple spaces after `always_comb`.
  initial     begin       // multiple spaces after `initial`.
    foo = bar;
  end
  always_latch
    if (a) b = c;
    else      d = e;  // multiple spaces after `else`.
  final  // multiple spaces then comment after `final`.
    foo = bar;
endmodule

```

### Explanation

This rule checks the whitespace immediately following these keywords:
`always_comb`
, `always_latch`
, `assign`
, `else`
, `final`
, `generate`
, and `initial`.
These keyword open constucts and should always be followed by a newline,
exactly 1 space then another keyword/identifier, or exactly 1 space then a
comment, e.g:
```systemverilog
// Followed by 1 space then another keyword.
always_comb begin
  foo = '0;
  foo[0] = 5;
end

// Followed by 1 space then an identifier.
always_comb bar = 5;

// Followed by a newline.
always_comb
  if (x < y)
    z = 5;
  else // Followed by 1 space then this comment.
    z = 6;

// Assign to a concatenation.
assign // You could use `always_comb` instead.
  { foo
  , bar
  , baz[i][j][k]
  } = '0;
```

See also:
  - **style_keyword_indent** - Suggested companion rule.
  - **style_keyword_0or1space** - Suggested companion rule.
  - **style_keyword_0space** - Suggested companion rule.
  - **style_keyword_1or2space** - Suggested companion rule.
  - **style_keyword_1space** - Suggested companion rule.
  - **style_keyword_datatype** - Potential companion rule.
  - **style_keyword_end** - Suggested companion rule.
  - **style_keyword_maybelabel** - Suggested companion rule.
  - **style_keyword_newline** - Suggested companion rule.

The most relevant clauses of IEEE1800-2017 are:
  - Not applicable.


---
## `style_keyword_datatype`

### Hint

Follow datatype keyword with a symbol or exactly 1 space.

### Reason

Consistent use of whitespace enhances readability by reducing visual noise.

### Pass Example

```SystemVerilog
module M;
  localparam bit A = 0;   // 1 space after `bit`.
  localparam int B = 0;   // 1 space after `int`.
  logic a;                // 1 space after `logic`.
  reg b;                  // 1 space after `reg`.
  wire b;                 // 1 space after `wire`.
endmodule
```

### Fail Example

```SystemVerilog
module M;
  localparam bit  A = 0;  // multiple spaces after `bit`.
  localparam int
    B = 0;                // newline after `int`.
  logic // foo
    a;                    // single-line comment after `logic`.
  reg /* bar */ b;        // multi-line after `reg`.
  wire        c;          // multiple spaces after `wire`.
endmodule
```

### Explanation

This rule checks the whitespace immediately following these keywords:
`byte`
, `chandle`
, `event`
, `int`
, `integer`
, `logic`
, `longint`
, `real`
, `realtime`
, `ref`
, `reg`
, `shortint`
, `shortreal`
, `signed`
, `string`
, `supply0`
, `supply1`
, `time`
, `tri`
, `tri0`
, `tri1`
, `triand`
, `trior`
, `unsigned`
, `uwire`
, `void`
, `wand`
, `wire`
, and `wor`.
These keywords are used to declare the datatype of signals/variables (like
`logic foo`), and cast expressions (like `int'(foo)`).

See also:
  - **style_keyword_indent** - Suggested companion rule.
  - **style_keyword_0or1space** - Suggested companion rule.
  - **style_keyword_0space** - Suggested companion rule.
  - **style_keyword_1or2space** - Suggested companion rule.
  - **style_keyword_1space** - Suggested companion rule.
  - **style_keyword_construct** - Suggested companion rule.
  - **style_keyword_end** - Suggested companion rule.
  - **style_keyword_maybelabel** - Suggested companion rule.
  - **style_keyword_newline** - Suggested companion rule.

The most relevant clauses of IEEE1800-2017 are:
  - Not applicable.


---
## `style_keyword_end`

### Hint

Follow keyword with a colon, newline, or exactly 1 space.

### Reason

Consistent use of whitespace enhances readability by reducing visual noise.

### Pass Example

```SystemVerilog
module A ();
  initial begin
    if (foo) begin: l_foo
      a = b;
    end: l_foo           // colon immediately after `end`.

    if (foo) begin
      a = c;
    end else begin       // 1 space after `end`.
      a = d;
    end
//  ^^^ newline after `end`.
  end // 1 space then comment after `end`.
endmodule

```

### Fail Example

```SystemVerilog
module A;
  initial begin
    if (foo) begin: l_foo
      a = b;
    end   : l_foo           // spaces between `end` and colon.

    if (foo) begin
      a = c;
    end   else begin       // multiple spaces after `end`.
      a = d;
    end
  end   // multiple spaces then comment after `end`.
endmodule

```

### Explanation

This rule checks the whitespace immediately following the `end` keyword.
The keyword `end` always be followed by a newline,
exactly 1 space then another keyword, a colon, or exactly 1 space then a
comment, e.g:
```systemverilog
// Followed by a newline.
if (FOO) begin
  ...
end

// Followed by 1 space then a keyword.
if (FOO) begin
  ...
end else ...

// Followed by a colon.
if (FOO) begin: l_foo
  ...
end: l_foo

// Followed by a comment.
if (FOO) begin // {{{ An opening fold marker.
  ...
end // }}} A closing fold marker.
```

See also:
  - **style_keyword_indent** - Suggested companion rule.
  - **style_keyword_0or1space** - Suggested companion rule.
  - **style_keyword_0space** - Suggested companion rule.
  - **style_keyword_1or2space** - Suggested companion rule.
  - **style_keyword_1space** - Suggested companion rule.
  - **style_keyword_construct** - Suggested companion rule.
  - **style_keyword_datatype** - Potential companion rule.
  - **style_keyword_maybelabel** - Suggested companion rule.
  - **style_keyword_newline** - Suggested companion rule.

The most relevant clauses of IEEE1800-2017 are:
  - Not applicable.


---
## `style_keyword_maybelabel`

### Hint

Follow keyword with a colon, newline, or exactly 1 space plus comment.

### Reason

Consistent use of whitespace enhances readability by reducing visual noise.

### Pass Example

```SystemVerilog
module A;
endmodule: A // colon immediately after `endmodule`
package A;
    function foo();
    endfunction
//  ^^^^^^^^^^^ newline after `endfunction`
endpackage // 1 space then comment after `endpackage`

```

### Fail Example

```SystemVerilog
module A;
endmodule  : A // spaces immediately after `endmodule`
package A;
endpackage  // multiple spaces then comment after `endpackage`
interface A;
endinterface interface B; // space instead of newline after `endinterface`
endinterface
```

### Explanation

This rule checks the whitespace immediately following these keywords:
`begin`
, `endchecker`
, `endclass`
, `endclocking`
, `endconfig`
, `endfunction`
, `endgroup`
, `endinterface`
, `endmodule`
, `endpackage`
, `endprimitive`
, `endprogram`
, `endproperty`
, `endsequence`
, `endtask`
, `fork`
, `join`
, `join_any`
, and `join_none`.
These keywords are used to delimit code blocks and should always be followed by
a colon, a newline, or exactly 1 space then a comment, e.g:
```systemverilog
if (FOO) begin: l_foo // Followed by a colon.
  ...
end

module top;
  ...
endmodule: top  // Followed by a colon.

// Followed by a newline.
if (FOO) begin
  ...
end

if (FOO) begin // Followed by a comment.
  ...
end
```

See also:
  - **style_keyword_indent** - Suggested companion rule.
  - **style_keyword_0or1space** - Suggested companion rule.
  - **style_keyword_0space** - Suggested companion rule.
  - **style_keyword_1or2space** - Suggested companion rule.
  - **style_keyword_1space** - Suggested companion rule.
  - **style_keyword_construct** - Suggested companion rule.
  - **style_keyword_datatype** - Potential companion rule.
  - **style_keyword_end** - Suggested companion rule.
  - **style_keyword_newline** - Suggested companion rule.

The most relevant clauses of IEEE1800-2017 are:
  - Not applicable.


---
## `style_keyword_newline`

### Hint

Follow keyword with a newline or exactly 1 space plus comment.

### Reason

Consistent use of whitespace enhances readability by reducing visual noise.

### Pass Example

```SystemVerilog
module A;
  generate
    case (foo)
      123: a = b;
    endcase
//  ^^^^^^^ newline after `endcase`
  endgenerate // 1 space then comment after `endgenerate`
endmodule

```

### Fail Example

```SystemVerilog
module A;
  generate
    case (foo)
      123: a = b;
    endcase if (foo) a = b; // no newline after `endcase`
  endgenerate   // multiple spaces then comment after `endgenerate`
endmodule

```

### Explanation

This rule checks the whitespace immediately following these keywords:
, `endcase`
, `endgenerate`
, `endspecify`
, `endtable`
, `specify`
, and `table`.
These keywords are used to delimit code blocks and should always be followed by
a newline or exactly 1 space then a comment, e.g:
```systemverilog
case (FOO)
  ...
endcase // Followed by a comment.

// Followed by a newline.
case (FOO)
  ...
endcase
```

See also:
  - **style_keyword_indent** - Suggested companion rule.
  - **style_keyword_0or1space** - Suggested companion rule.
  - **style_keyword_0space** - Suggested companion rule.
  - **style_keyword_1or2space** - Suggested companion rule.
  - **style_keyword_1space** - Suggested companion rule.
  - **style_keyword_construct** - Suggested companion rule.
  - **style_keyword_datatype** - Potential companion rule.
  - **style_keyword_end** - Suggested companion rule.
  - **style_keyword_maybelabel** - Suggested companion rule.

The most relevant clauses of IEEE1800-2017 are:
  - Not applicable.


---
## `tab_character`

### Hint

Replace tab characters with spaces.

### Reason

Tabs may cause misalignment depending on editor setup.

### Pass Example

```SystemVerilog
module A();
  logic a;
endmodule
```

### Fail Example

```SystemVerilog
module A();
	logic a;
endmodule
```

### Explanation

Tab characters appear as different widths in dependent on editor/viewer setup,
leading to confusion for readers with a different setup.
Spaces are all but essential, but tabs are not, so this rule simply forbids the
use of tabs.

NOTE: `sv-parser`, the basis of svlint and svls requires files to be encoded
in UTF-8.
See `man iconv` for details on how to convert legacy encodings to UTF-8.

See also:
  - **style_indent** - Suggested companion rule.

The most relevant clauses of IEEE1800-2017 are:
  - Not applicable.


---
## `uppercamelcase_interface`

### Hint

Begin `interface` name with UpperCamelCase.

### Reason

Naming convention simplifies audit.

### Pass Example

```SystemVerilog
interface FooBar; endinterface
```

### Fail Example

```SystemVerilog
interface fooBar; endinterface
```

### Explanation

There are 3 usual types of SystemVerilog file for synthesizable design code
(module, interface, package) and having a simple naming convention helps
distinguish them from a filesystem viewpoint.
In Haskell, types/typeclasses must start with an uppercase letter, and
functions/variables must start with a lowercase letter.
This rule checks part of a related naming scheme where modules and interfaces
should start with an uppercase letter, and packages should start with an
lowercase letter.

See also:
  - **lowercamelcase_interface** - Mutually exclusive alternative rule.
  - **lowercamelcase_module** - Potential companion rule.
  - **lowercamelcase_package** - Suggested companion rule.
  - **prefix_interface** - Alternative rule.
  - **uppercamelcase_module** - Suggested companion rule.
  - **uppercamelcase_package** - Potential companion rule.

The most relevant clauses of IEEE1800-2017 are:
  - Not applicable.


---
## `uppercamelcase_module`

### Hint

Begin `module` name with UpperCamelCase.

### Reason

Naming convention simplifies audit.

### Pass Example

```SystemVerilog
module FooBar; endmodule
```

### Fail Example

```SystemVerilog
module fooBar; endmodule
```

### Explanation

There are 3 usual types of SystemVerilog file for synthesizable design code
(module, interface, package) and having a simple naming convention helps
distinguish them from a filesystem viewpoint.
In Haskell, types/typeclasses must start with an uppercase letter, and
functions/variables must start with a lowercase letter.
This rule checks part of a related naming scheme where modules and interfaces
should start with an uppercase letter, and packages should start with an
lowercase letter.

See also:
  - **lowercamelcase_interface** - Potential companion rule.
  - **lowercamelcase_module** - Mutually exclusive alternative rule.
  - **lowercamelcase_package** - Suggested companion rule.
  - **prefix_module** - Alternative rule.
  - **uppercamelcase_interface** - Suggested companion rule.
  - **uppercamelcase_package** - Potential companion rule.

The most relevant clauses of IEEE1800-2017 are:
  - Not applicable.


---
## `uppercamelcase_package`

### Hint

Begin `package` name with UpperCamelCase.

### Reason

Naming convention simplifies audit.

### Pass Example

```SystemVerilog
package FooBar; endpackage
```

### Fail Example

```SystemVerilog
package fooBar; endpackage
```

### Explanation

There are 3 usual types of SystemVerilog file for synthesizable design code
(module, interface, package) and having a simple naming convention helps
distinguish them from a filesystem viewpoint.
In Haskell, types/typeclasses must start with an uppercase letter, and
functions/variables must start with a lowercase letter.
This rule checks part of a related naming scheme where modules and interfaces
should start with a lowercase letter, and packages should start with an
uppercase letter.

See also:
  - **lowercamelcase_interface** - Suggested companion rule.
  - **lowercamelcase_module** - Suggested companion rule.
  - **lowercamelcase_package** - Mutually exclusive alternative rule.
  - **prefix_package** - Alternative rule.
  - **uppercamelcase_interface** - Potential companion rule.
  - **uppercamelcase_module** - Potential companion rule.

The most relevant clauses of IEEE1800-2017 are:
  - Not applicable.


<|MERGE_RESOLUTION|>--- conflicted
+++ resolved
@@ -1454,29 +1454,15 @@
 
 ```SystemVerilog
 module A;
-<<<<<<< HEAD
-always_comb begin
-end
-always @ ( posedge a ) begin
-end
-=======
->>>>>>> eaad6660
-endmodule
-```
-
-### Fail Example
-
-```SystemVerilog
-module A;
-<<<<<<< HEAD
-always @* begin
-end
-always @ ( a or b ) begin
-end
-=======
+endmodule
+```
+
+### Fail Example
+
+```SystemVerilog
+module A;
 generate
 endgenerate
->>>>>>> eaad6660
 endmodule
 ```
 
@@ -1891,8 +1877,6 @@
 module A;
 always_comb begin
 end
-always_comb begin
-end
 always @ ( posedge a ) begin
 end
 endmodule
@@ -1905,8 +1889,6 @@
 always @* begin
 end
 always @ ( a or b ) begin
-end
-always @ ( posedge a ) begin
 end
 endmodule
 ```
