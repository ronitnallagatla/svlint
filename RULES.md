--- conflicted
+++ resolved
@@ -3922,10 +3922,22 @@
 endmodule
 ```
 
-<<<<<<< HEAD
-## re_forbidden_var_class
-
-### Description
+### Explanation
+
+Tasks must not have identifiers matching the regex configured via the
+`re_forbidden_task` option.
+
+See also:
+  - **re_required_task**
+
+The most relevant clauses of IEEE1800-2017 are:
+  - Not applicable.
+
+
+---
+## `re_forbidden_var_class`
+
+### Hint
 
 Use a class-scoped variable identifier matching regex "^[^X](UNCONFIGURED|.*)$".
 
@@ -3933,7 +3945,7 @@
 
 Identifiers must conform to the naming scheme.
 
-### Pass example
+### Pass Example
 
 ```SystemVerilog
 class C;
@@ -3941,7 +3953,7 @@
 endclass
 ```
 
-### Fail example
+### Fail Example
 
 ```SystemVerilog
 class C;
@@ -3949,9 +3961,22 @@
 endclass
 ```
 
-## re_forbidden_var_classmethod
-
-### Description
+### Explanation
+
+Class-scoped variables must not have identifiers matching the regex configured
+via the `re_forbidden_var_class` option.
+
+See also:
+  - **re_required_var_class**
+
+The most relevant clauses of IEEE1800-2017 are:
+  - Not applicable.
+
+
+---
+## `re_forbidden_var_classmethod`
+
+### Hint
 
 Use a method-scoped variable identifier matching regex "^[^X](UNCONFIGURED|.*)$".
 
@@ -3959,7 +3984,7 @@
 
 Identifiers must conform to the naming scheme.
 
-### Pass example
+### Pass Example
 
 ```SystemVerilog
 class C;
@@ -3969,7 +3994,7 @@
 endclass
 ```
 
-### Fail example
+### Fail Example
 
 ```SystemVerilog
 class C;
@@ -3979,16 +4004,15 @@
 endclass
 ```
 
-## re_required_checker
-=======
-### Explanation
-
-Tasks must not have identifiers matching the regex configured via the
-`re_forbidden_task` option.
->>>>>>> b157df12
-
-See also:
-  - **re_required_task**
+### Explanation
+
+Method-scoped variables must not have identifiers matching the regex configured
+via the `re_forbidden_var_classmethod` option.
+
+See also:
+  - **re_required_var_classmethod**
+  - **re_required_var_class**
+  - **re_forbidden_var_class**
 
 The most relevant clauses of IEEE1800-2017 are:
   - Not applicable.
@@ -4780,10 +4804,22 @@
 endmodule
 ```
 
-<<<<<<< HEAD
-## re_required_var_class
-
-### Description
+### Explanation
+
+Tasks must have identifiers matching the regex configured via the
+`re_required_task` option.
+
+See also:
+  - **re_forbidden_task**
+
+The most relevant clauses of IEEE1800-2017 are:
+  - Not applicable.
+
+
+---
+## `re_required_var_class`
+
+### Hint
 
 Use a class-scoped variable identifier matching regex "^[a-z]+[a-z0-9_]*$".
 
@@ -4791,7 +4827,7 @@
 
 Identifiers must conform to the naming scheme.
 
-### Pass example
+### Pass Example
 
 ```SystemVerilog
 class C;
@@ -4799,7 +4835,7 @@
 endclass
 ```
 
-### Fail example
+### Fail Example
 
 ```SystemVerilog
 class C;
@@ -4807,9 +4843,22 @@
 endclass
 ```
 
-## re_required_var_classmethod
-
-### Description
+### Explanation
+
+Class-scoped variables must have identifiers matching the regex configured via
+the `re_required_var_class` option.
+
+See also:
+  - **re_forbidden_var_class**
+
+The most relevant clauses of IEEE1800-2017 are:
+  - Not applicable.
+
+
+---
+## `re_required_var_classmethod`
+
+### Hint
 
 Use a method-scoped variable identifier matching regex "^[a-z]+[a-z0-9_]*$".
 
@@ -4817,7 +4866,7 @@
 
 Identifiers must conform to the naming scheme.
 
-### Pass example
+### Pass Example
 
 ```SystemVerilog
 class C;
@@ -4827,7 +4876,7 @@
 endclass
 ```
 
-### Fail example
+### Fail Example
 
 ```SystemVerilog
 class C;
@@ -4837,15 +4886,15 @@
 endclass
 ```
 
-## sequential_block_in_always_comb
-=======
-### Explanation
-
-Tasks must have identifiers matching the regex configured via the
-`re_required_task` option.
-
-See also:
-  - **re_forbidden_task**
+### Explanation
+
+Method-scoped variables must have identifiers matching the regex configured via
+the `re_required_var_classmethod` option.
+
+See also:
+  - **re_forbidden_var_classmethod**
+  - **re_forbidden_var_class**
+  - **re_required_var_class**
 
 The most relevant clauses of IEEE1800-2017 are:
   - Not applicable.
@@ -4853,7 +4902,6 @@
 
 ---
 ## `sequential_block_in_always_comb`
->>>>>>> b157df12
 
 ### Hint
 
