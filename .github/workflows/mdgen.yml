--- conflicted
+++ resolved
@@ -8,8 +8,6 @@
     steps:
       - uses: actions/checkout@v3
       - uses: hecrj/setup-rust-action@v1
-<<<<<<< HEAD
-=======
       - name: BUILDENV
         shell: bash
         run: |
@@ -18,7 +16,6 @@
           cargo --version >> BUILDENV
           rustc --version >> BUILDENV
           cat BUILDENV
->>>>>>> 8aea32ef
       - uses: actions/cache@v3
         with:
           path: |
@@ -27,15 +24,10 @@
             ~/.cargo/registry/cache/
             ~/.cargo/git/db/
             target/
-<<<<<<< HEAD
-          key: ${{ runner.os }}-cargo-${{ hashFiles('**/Cargo.lock') }}
-      - run: cargo run --bin=mdgen
-=======
           key: ${{ runner.os }}-cargo-${{ hashFiles('BUILDENV', '**/Cargo.lock') }}
       - run: |
           cargo run --bin=mdgen
           rm -f BUILDENV
->>>>>>> 8aea32ef
       - uses: EndBug/add-and-commit@v9
         env:
           GITHUB_TOKEN: ${{ secrets.GITHUB_TOKEN }}