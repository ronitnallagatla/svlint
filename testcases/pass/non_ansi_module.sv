--- conflicted
+++ resolved
@@ -1,21 +1,14 @@
-<<<<<<< HEAD
-module Mansi
+module M      // An ANSI module has ports declared in the module header.
   ( input  a
   , output b
   );
 endmodule
-
-module Mansi_noPort;
+////////////////////////////////////////////////////////////////////////////////
+module M;     // A module with no ports is also ANSI.
 endmodule
-
-module Mansi_defaultInout
-  ( a
+////////////////////////////////////////////////////////////////////////////////
+module M      // Declaring ports in the header with default direction (inout)
+  ( a         // also specifies an ANSI module.
   , b
   );
-=======
-module M
-  ( input  a
-  , output b
-  );
->>>>>>> 3626757e
 endmodule